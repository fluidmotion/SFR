__author__ = 'Fienen, Reeves, Leaf - USGS'

import xml.etree.ElementTree as ET
import arcpy
import os
import numpy as np
import SFR_arcpy
import time
import datetime
import discomb_utilities as disutil #  utility to read in a dis file


class SFRInput:
    """
    the SFRInput class holds all data from the XML-based input file
    """
    def __init__(self, infile):
        try:
            inpardat = ET.parse(infile)
        except:
            raise(InputFileMissing(infile))

        inpars = inpardat.getroot()

        self.compute_zonal = self.tf2flag(inpars.findall('.//compute_zonal')[0].text)
        #self.preproc = self.tf2flag(inpars.findall('.//preproc')[0].text)
        self.reach_cutoff = float(inpars.findall('.//reach_cutoff')[0].text)
        self.rfact = float(inpars.findall('.//rfact')[0].text)
        self.MFgrid = inpars.findall('.//MFgrid')[0].text
        self.MFdomain = inpars.findall('.//MFdomain')[0].text
        self.MFdis = inpars.findall('.//MFdis')[0].text
        self.DEM = inpars.findall('.//DEM')[0].text
        self.intersect = inpars.findall('.//intersect')[0].text
        self.rivers_table = inpars.findall('.//rivers_table')[0].text
        self.PlusflowVAA = inpars.findall('.//PlusflowVAA')[0].text
        self.Elevslope = inpars.findall('.//Elevslope')[0].text
        self.Flowlines_unclipped = inpars.findall('.//Flowlines_unclipped')[0].text
        self.arcpy_path = inpars.findall('.//arcpy_path')[0].text
        self.FLOW = inpars.findall('.//FLOW')[0].text
        self.FTab = inpars.findall('.//FTab')[0].text
        self.Flowlines = inpars.findall('.//Flowlines')[0].text
        self.ELEV = inpars.findall('.//ELEV')[0].text
        self.CELLS = inpars.findall('.//CELLS')[0].text
        self.CELLS_DISS = inpars.findall('.//CELLS_DISS')[0].text
        self.NHD = inpars.findall('.//NHD')[0].text
        self.OUT = inpars.findall('.//OUT')[0].text
        self.MAT1 = inpars.findall('.//MAT1')[0].text
        self.MAT2 = inpars.findall('.//MAT2')[0].text
        self.WIDTH = inpars.findall('.//WIDTH')[0].text
        self.MULT = inpars.findall('.//MULT')[0].text
<<<<<<< HEAD
        self.ELEVcontours = inpars.findall('.//ELEVcontours')[0].text
        self.Routes = inpars.findall('.//Routes')[0].text
        self.Contours_intersect = inpars.findall('.//Contours_intersect')[0].text
=======
        self.RCH = inpars.findall('.//RCH')[0].text

>>>>>>> 37ec1772
        try:
            self.eps = float(inpars.findall('.//eps')[0].text)
        except:
            self.eps = 1.0000001e-02  # default value used if not in the input file

        #cutoff to check stream length in cell against fraction of cell dimension
        #if the stream length is less than cutoff*side length, the piece of stream is dropped
        try:
            self.cutoff = float(inpars.finall('.//cutoff')[0].text)
        except:
            self.cutoff = 0.0

        # initialize the arcpy environment
        arcpy.env.workspace = os.getcwd()
        arcpy.env.overwriteOutput = True
        arcpy.env.qualifiedFieldNames = False
        # Check out any necessary arcpy licenses
        arcpy.CheckOutExtension("spatial")

    def tf2flag(self, intxt):
        # converts text written in XML file to True or False flag
        if intxt.lower() == 'true':
            return True
        else:
            return False


class FIDprops(object):
    """
    Properties for each COMID
    """
    __slots__ = ['comid', 'startx', 'starty', 'endx', 'endy', 'FID',
                 'maxsmoothelev', 'minsmoothelev', 'lengthft',
                 'cellnum', 'elev', 'sidelength'
                 'segelevinfo', 'start_has_end', 'end_has_start']
    #  using __slots__ makes it required to declare properties of the object here in place
    #  and saves significant memory
    def __init__(self, comid, startx, starty, endx, endy, FID,
                 maxsmoothelev, minsmoothelev, lengthft, cellnum):
        self.comid = comid
        self.startx = startx
        self.starty = starty
        self.endx = endx
        self.endy = endy
        self.FID = FID
        self.maxsmoothelev = maxsmoothelev
        self.minsmoothelev = minsmoothelev
        self.lengthft = lengthft
        self.cellnum = cellnum
        self.elev = None
        self.segelevinfo = None


class COMIDprops(object):
    """
    routing information by COMIDs
    """
    __slots__ = ['from_comid', 'to_comid', 'hydrosequence', 'levelpathID']

    def __init__(self):
        self.from_comid = list()
        self.to_comid = list()
        self.hydrosequence = None
        self.levelpathID = None

class LevelPathIDprops(object):
    """
    routing of LevelPathIDs
    """
    __slots__ = ["down_levelpathID"]
    def __init__(self):
        self.down_levelpathID = None

class LevelPathIDpropsAll:
    def __init__(self):
        self.allids = dict()
        self.level_ordered = list()
        self.levelpath_fid = dict()

    def return_cutoffs(self, FIDdata, SFRdata):
        self.rmlist = []
        self.indata = SFRdata
        for lpID in self.level_ordered:
            for fid in self.levelpath_fid[lpID]:
                reachlength=FIDdata.allfids[fid].lengthft
                if reachlength < FIDdata.allfids[fid].sidelength*self.indata.cutoff:
                    print '{0}, {1}\n'.format(fid, self.indata.cutoff)
                    self.rmlist.append(fid)



class COMIDPropsAll:
    def __init__(self):
        self.allcomids = dict()
        self.hydrosequence_sorted = list()
        self.hydrosequence_comids = dict()

    def populate_routing(self, SFRdata, FIDdata, LevelPathdata):
        """
        Read the COMID routing information from the SFRdata.FLOW file
        """
        print ('Reading in routing information from {0:s}'.format(SFRdata.FLOW))
        # open the SFRdata.FLOW file as read-only (using SearchCursor)

        CLIP = np.loadtxt('boundaryClipsRouting.txt', skiprows=1, delimiter=',', dtype=int)

        for ccomid in FIDdata.allcomids:
            self.allcomids[ccomid] = COMIDprops()

        with arcpy.da.SearchCursor(SFRdata.FLOW, ("FROMCOMID", "TOCOMID")) as cursor:
            for crow in cursor:
                if int(crow[0]) in FIDdata.allcomids:
                    if (crow[0]) in CLIP[:, 0]:
                        self.allcomids[crow[0]].to_comid.append(999999)
                    else:
                        self.allcomids[crow[0]].to_comid.append(int(crow[1]))
                if int(crow[1]) in FIDdata.allcomids:
                    if crow[1] in CLIP[:, 1]:
                        self.allcomids[crow[1]].from_comid.append(999999)
                    else:
                        self.allcomids[crow[1]].from_comid.append(int(crow[0]))
        del crow, cursor
        comidseen = list()
        with arcpy.da.SearchCursor(SFRdata.PlusflowVAA,
                                   ("ComID", "Hydroseq", "LevelPathI", "UpLevelPat", "DnLevelPat")) as cursor:
            for crow in cursor:
                comid = int(crow[0])
                hydrosequence = int(crow[1])
                levelpathid = int(crow[2])
                if int(comid) in FIDdata.allcomids:
                    self.allcomids[crow[0]].hydrosequence = hydrosequence
                    self.allcomids[crow[0]].levelpathID = levelpathid
                    LevelPathdata.level_ordered.append(levelpathid)
                    comidseen.append(comid)

            # find unique levelpathIDs
            LevelPathdata.level_ordered = sorted(list(set(LevelPathdata.level_ordered)), reverse=True)

            for clevelpathid in LevelPathdata.level_ordered:
                LevelPathdata.allids[clevelpathid] = LevelPathIDprops()
                LevelPathdata.levelpath_fid[clevelpathid]=[]


            # assign levelpathID routing
        del crow, cursor

        with arcpy.da.SearchCursor(SFRdata.PlusflowVAA,
                                   ("ComID", "Hydroseq", "LevelPathI", "UpLevelPat", "DnLevelPat")) as cursor:
            for crow in cursor:
                comid = int(crow[0])
                levelpathid = int(crow[2])
                uplevelpathid = int(crow[3])
                downlevelpathid = int(crow[4])
                if levelpathid in LevelPathdata.level_ordered:
                    if downlevelpathid != levelpathid:
                        LevelPathdata.allids[levelpathid].down_levelpathID = downlevelpathid
                    if comid in FIDdata.comid_fid:
                        LevelPathdata.levelpath_fid[levelpathid].extend(FIDdata.comid_fid[comid])


        comid_missing = list(set(FIDdata.allcomids).difference(comidseen))
        if len(comid_missing) > 0:
            print "WARNING! the following COMIDs are missing from \n{0:s}".format('\n'.join(map(str(comid_missing))))

    def return_hydrosequence_comid(self):
        """
        return a dictionary of hydrosequence linked up with COMIDs
        """
        # first get a unique set of hydrosequences
        for ccomid in self.allcomids:
            self.hydrosequence_sorted.append(self.allcomids[ccomid].hydrosequence)
        self.hydrosequence_sorted.sort(reverse=True)
        for ccomid in self.allcomids:
            self.hydrosequence_comids[self.allcomids[ccomid].hydrosequence] = ccomid


class COMIDPropsForIntersect:
    """
    Properties for each COMID
    """
    def __init__(self, comid, inout, startx, starty, endx, endy, clmaxel,
                 clminel, cllen, lenkm):
        self.comid = comid
        self.inout = inout
        self.newstartx = startx
        self.newstarty = starty
        self.newnewendx = endx
        self.newendy = endy
        self.newlength = cllen
        self.slope = clmaxel - clminel
        if inout == 'OUT':
            self.newmaxel = round(clmaxel)
            self.newminel = round(clmaxel - self.slope * cllen / lenkm)
        elif inout == 'IN':
            clippedlength = lenkm - cllen
            self.newminel = round(clminel)
            self.newmaxel = round(clmaxel - self.slope * clippedlength / lenkm)


class FIDPropsAll:
    def __init__(self):
        self.allfids = dict()
        self.allcomids = list()  # comprehensive list of all comids
        self.unique_cells = list()  # list of unique cellnum values in the grid/streams intersection
        self.maxelev = None
        self.minelev = None
        self.noelev = dict()
        self.COMID_orderedFID = dict()
        self.comid_fid = None

    def return_fid_comid_list(self):
        """
        Return a dict of lists of comids linked with each FID
        """
        self.comid_fid = {ccomid: [] for ccomid in self.allcomids}
        allfids = self.allfids.keys()
        for cfid in allfids:
            self.comid_fid[self.allfids[cfid].comid].append(cfid)

    def return_smoothelev_comid(self, comid):
        self.maxelev = -np.inf
        self.minelev = np.inf
        fids = self.comid_fid[comid]
        for cid in fids:
            if self.allfids[cid].maxsmoothelev > self.maxelev:
                self.maxelev = self.allfids[cid].maxsmoothelev
            if self.allfids[cid].minsmoothelev < self.minelev:
                self.minelev = self.allfids[cid].minsmoothelev

    def return_unique_cells(self):
        for cid in self.allfids.keys():
            self.unique_cells.append(self.allfids[cid].cellnum)
        self.unique_cells = set(self.unique_cells)

    def populate(self, SFRdata):
        """
        read in the main COMID-related properties from the intersect file
        """
        segments = arcpy.SearchCursor(SFRdata.intersect)

        for seg in segments:
            fid = int(seg.FID)
            self.allfids[fid] = FIDprops(
                int(seg.COMID),
                float(seg.X_start),
                float(seg.Y_start),
                float(seg.X_end),
                float(seg.Y_end),
                int(seg.FID),
                float(seg.MAXELEVSMO)*3.2808,  # UNIT CONVERSION
                float(seg.MINELEVSMO)*3.2808,  # UNIT CONVERSION
                float(seg.LengthFt),
                seg.node)

            self.allcomids.append(int(seg.COMID))
        self.allcomids = list(set(self.allcomids))

    def populate_elevations(self, SFRdata):
        """
        Read elevation information, per COMID, from the SFRdata.ELEV file
        """


        arcpy.MakeFeatureLayer_management(SFRdata.intersect, "grid_temp")
        SFR_arcpy.general_join(SFRdata.ELEV, "grid_temp", "FID", SFRdata.rivers_table, "OLDFID", keep_common=False)

        with arcpy.da.SearchCursor(SFRdata.ELEV, ("FID", "ELEVAVE")) as cursor:
            for crow in cursor:
                self.allfids[int(crow[0])].elev = float(crow[1])




class SFRReachProps(object):
    """
    class containing just the data for each reach
    """
    __slots__ = ['junk']
    def __init__(self):
        self.junk = junk


class SFRReachesAll:
    """
    class that makes up a list of SFRReachProps objects
    and also contains methods to access them
    """
    def __init__(self):
        j = 1


class SFRpreproc:
    def __init__(self, SFRdata):
        self.joinnames = dict()
        self.indata = SFRdata
        ts = time.time()
        st_time = datetime.datetime.fromtimestamp(ts).strftime('%Y-%m-%d %H:%M:%S')
        self.ofp = open('SFR_preproc.log', 'w')
        self.ofp.write('SFR_preproc log.')
        self.ofp.write('\n' + '#' * 25 + '\nStart Time: {0:s}\n'.format(st_time) + '#' * 25 + '\n')


    def getfield(self, table, joinname, returnedname):
    # get name of field (useful for case issues and appended field names in joined tables, etc)
        Fields = arcpy.ListFields(table)
        joinname = joinname.lower()
        for field in Fields:
            if joinname in field.name.lower():
                joinname = field.name
                break
        self.joinnames[returnedname] = joinname

    def clip_and_join_attributes(self):
        indat = self.indata

        print "Clip original NHD flowlines to model domain..."
        # this creates a new file so original dataset untouched
        arcpy.Clip_analysis(indat.Flowlines_unclipped,
                            indat.MFdomain,
                            indat.Flowlines)

        print "joining PlusflowVAA and Elevslope tables to NHD Flowlines..."
        # copy original tables and import copies
        print "importing tables..."
        arcpy.MakeTableView_management(indat.Elevslope, "Elevslope")
        arcpy.MakeTableView_management(indat.PlusflowVAA, "PlusflowVAA")

        # delete all unneeded fields
        fields2keep = ["comid",
                     "divergence",
                     "lengthkm",
                     "thinnercod",
                     "maxelevsmo",
                     "minelevsmo",
                     "hydroseq",
                     "uphydroseq",
                     "dnhydroseq",
                     "reachcode",
                     "streamorde",
                     "arbolatesu",
                     "fcode",
                     "levelpathI",
                     "uplevelpat",
                     "dnlevelpat"]
        fields2keep = [x.lower() for x in fields2keep]
        self.ofp.write('Joining {0:s} with {1:s}: fields kept:\n'.format(indat.Elevslope, indat.Flowlines))
        self.ofp.write('%s\n' % ('\n'.join(fields2keep)))
        print "\nkeeping: %s fields; deleting the rest" % ('\n'.join(fields2keep))
        Join = True  # whether or not PlusflowVAA and Elevslope need to be joined
        for table in ["PlusflowVAA", "Elevslope"]:
            fields2delete = []
            allfields = arcpy.ListFields(table)

            for field in allfields:
                name = field.name
                namel = name.lower()
                if namel in fields2keep:
                    if table == "PlusflowVAA" and namel == "maxelevsmo":
                        Join = False
                    continue
                elif namel == "oid":
                    continue
                else:
                    fields2delete.append(field.name)
                    print field.name
            if len(fields2delete) > 0:
                arcpy.DeleteField_management(table, fields2delete)
        # Join PlusflowVAA and Elevslope to Flowlines
        arcpy.MakeFeatureLayer_management(indat.Flowlines, "Flowlines")

        # If not already, permanently join PlusflowVAA and Elevslope, then to Flowlines
        if Join:
            print "\nJoining Elevslope to PlusflowVAA...\n"
            self.getfield("PlusflowVAA", "comid", "comid1")
            self.getfield("Elevslope", "comid", "comid2")
            arcpy.JoinField_management("PlusflowVAA",
                                       self.joinnames['comid1'],
                                       "Elevslope",
                                       self.joinnames['comid2'])
        else:
            print "PlusflowVAA and Elevslope already joined from previous run..."

        print "Joining PlusflowVAA to NHDFlowlines...\n"
        self.getfield("Flowlines", "comid", 'comid1')

        # join to Flowlines, keeping only common
        SFR_arcpy.general_join(indat.Flowlines,
                               "Flowlines",
                               self.joinnames['comid1'],
                               indat.PlusflowVAA,
                               "comid",
                               True)

        # reopen flowlines as "Flowlines" --> clunky a bit to save and reopen, but must do so
        arcpy.MakeFeatureLayer_management(indat.Flowlines, "Flowlines")

        print "\n"
        self.ofp.write('\n' + 25*'#' + '\nRemoving segments with no elevation information, and with ThinnerCod = -9..\n')
        print "Removing segments with no elevation information, and with ThinnerCod = -9..."

        self.getfield("Flowlines", "thinnercod", "ThinnerCod")
        self.getfield("Flowlines", "maxelevsmo", "MaxEl")
        self.getfield("Flowlines", "comid", "comid")
        FLtable = arcpy.UpdateCursor("Flowlines")
        zerocount = 0
        tcount = 0
        for segments in FLtable:
            if segments.getValue(self.joinnames['MaxEl']) == 0:
                print "%d no elevation data" % segments.getValue(self.joinnames['comid'])
                self.ofp.write("%d no elevation data\n" % segments.getValue(self.joinnames['comid']))
                FLtable.deleteRow(segments)
                zerocount += 1
            elif segments.getValue(self.joinnames['ThinnerCod']) == -9:
                print "%d ThinnerCod=-9" % segments.getValue(self.joinnames['comid'])
                self.ofp.write("%d ThinnerCod=-9\n" % segments.getValue(self.joinnames['comid']))
                FLtable.deleteRow(segments)
                tcount += 1
        #  read in discretization information
        DX, DY, NLAY, NROW, NCOL, i = disutil.read_meta_data(indat.MFdis)

        # update the "node" field in indat.MFgrid
        # if there is a field with unique values, assume it's ok
        # otherwise delete the column if it already exists
        # NB --> only evaluating the first 100 rows...
        print 'verifying that there is a "node" field in {0:s}'.format(indat.MFgrid)
        hasnode = False
        nodeunique = 0
        MFgridflds = arcpy.ListFields(indat.MFgrid)
        for cfield in MFgridflds:
            if cfield.name.lower() == 'node':
                hasnode = True
        if hasnode:
            # now check to see that there are unique values in node
            cursor = arcpy.SearchCursor(indat.MFgrid)
            nodevals = []
            crows = 0
            for row in cursor:
                if crows > 100:
                    break
                else:
                    crows += 1
                    nodevals.append(row.getValue('node'))
            nodeunique = len(set(nodevals))
            del nodevals
            del row
            del cursor
        else:
            arcpy.AddField_management(indat.MFgrid, 'node', 'LONG')

        if nodeunique > 1:
            print '"node" field in place with unique values in {0:s}'.format(indat.MFgrid)
        else:
            arcpy.DeleteField_management(indat.MFgrid, 'node')
            arcpy.AddField_management(indat.MFgrid, 'node', 'LONG')
            print 'Updating "node" field in {0:s}'.format(indat.MFgrid)
            # now loop through and set "node" which is equivalent to "cellnum"
            cursor = arcpy.UpdateCursor(indat.MFgrid)
            for row in cursor:
                crow = row.getValue('row')
                ccol = row.getValue('column')
                row.setValue('node', ((int(crow)-1) * NCOL) + int(ccol))
                cursor.updateRow(row)
            del row
            del cursor





        print "...removed %s segments with no elevation data" %(zerocount)
        self.ofp.write("...removed %s segments with no elevation data\n" %(zerocount))
        print "...removed %s segments with ThinnerCod = -9\n" %(tcount)
        self.ofp.write("...removed %s segments with ThinnerCod = -9\n" %(tcount))
        print ("Performing spatial join (one-to-many) of NHD flowlines to model grid to get river cells..." +
               "(this step may take several minutes or more)\n")
        arcpy.SpatialJoin_analysis(indat.MFgrid, "Flowlines",
                                   indat.CELLS,
                                   "JOIN_ONE_TO_MANY",
                                   "KEEP_COMMON")

        # add in cellnum field for backwards compatibility
        arcpy.AddField_management(indat.CELLS, "CELLNUM", "LONG")
        arcpy.CalculateField_management(indat.CELLS, "CELLNUM", "!node!", "PYTHON")

        print "Dissolving river cells on cell number to isolate unique cells...\n"
        self.getfield(indat.CELLS, "node", "node")
        arcpy.Dissolve_management(indat.CELLS, indat.CELLS_DISS, self.joinnames['node'])

        print "Exploding NHD segments to grid cells using Intersect and Multipart to Singlepart..."
        arcpy.Intersect_analysis([indat.CELLS_DISS, "Flowlines"], "tmp_intersect.shp")
        arcpy.MultipartToSinglepart_management("tmp_intersect.shp", indat.intersect)
        print "\n"
        print "Adding in stream geometry"
        #set up list and dictionary for fields, types, and associated commands
        fields = ('X_start', 'Y_start', 'X_end', 'Y_end', 'LengthFt')
        types = {'X_start': 'DOUBLE',
                 'Y_start': 'DOUBLE',
                 'X_end': 'DOUBLE',
                 'Y_end': 'DOUBLE',
                 'LengthFt': 'DOUBLE'}
        commands = {'X_start': "float(!SHAPE.firstpoint!.split()[0])",
                    'Y_start': "float(!SHAPE.firstpoint!.split()[1])",
                    'X_end': "float(!SHAPE.lastpoint!.split()[0])",
                    'Y_end': "float(!SHAPE.lastpoint!.split()[1])",
                    'LengthFt': "float(!SHAPE.length!)"}

        #add fields for start, end, and length
        for fld in fields:
            arcpy.AddField_management(indat.intersect, fld, types[fld])

        #calculate the fields
        for fld in fields:
            print "\tcalculating %s(s)..." % (fld)
            arcpy.CalculateField_management(indat.intersect, fld, commands[fld], "PYTHON")
        self.ofp.write('\n' + 25*'#' + '\nRemoving reaches with lengths less than or equal to %s...\n' % indat.reach_cutoff)
        print "\nRemoving reaches with lengths less than or equal to %s..." % indat.reach_cutoff
        self.getfield(indat.intersect, "comid", "comid")
        self.getfield(indat.intersect, "node", "node")
        self.getfield(indat.intersect, "lengthft", "Length")
        table = arcpy.UpdateCursor(indat.intersect)
        count = 0
        for reaches in table:
            if reaches.getValue(self.joinnames["Length"]) <= indat.reach_cutoff:
                print "segment: %d, cell: %s, length: %s" % (reaches.getValue(self.joinnames["comid"]),
                                                            reaches.getValue(self.joinnames["node"]),
                                                            reaches.getValue(self.joinnames["Length"]))
                self.ofp.write("segment: %d, cell: %s, length: %s\n"
                          % (reaches.getValue(self.joinnames["comid"]),
                            reaches.getValue(self.joinnames["node"]),
                            reaches.getValue(self.joinnames["Length"])))
                table.deleteRow(reaches)
                count += 1
        print "removed %s reaches with lengths <= %s\n" % (count, indat.reach_cutoff)
        self.ofp.write("removed %s reaches with lengths <= %s\n" % (count, indat.reach_cutoff))
        print "removing cells corresponding to those reaches..."

        # temporarily join river_cells_dissolve to river explode; record nodes with no elevation information
        arcpy.MakeFeatureLayer_management(indat.CELLS_DISS, "river_cells_dissolve")
        arcpy.MakeFeatureLayer_management(indat.intersect, "river_explode")
        arcpy.AddJoin_management("river_cells_dissolve",
                                 "node",
                                 "river_explode",
                                 "node",
                                 "KEEP_ALL")  # this might not work as-in in stand-alone mode
        self.getfield("river_cells_dissolve", "node", "node")
        self.getfield("river_cells_dissolve", "maxelevsmo", "maxelevsmo")
        table = arcpy.SearchCursor("river_cells_dissolve")
        nodes2delete = []
        for row in table:
            if row.isNull(self.joinnames["maxelevsmo"]):
                nodes2delete.append(row.getValue(self.joinnames["node"]))
        arcpy.RemoveJoin_management("river_cells_dissolve", "river_explode")

        # remove nodes with no elevation information from river_explode
        self.ofp.write('\n' + 25*'#' + '\nRemoving nodes with no elevation information from river_explode\n')
        print 'Removing nodes with no elevation information from river_explode'
        self.getfield(indat.CELLS_DISS, "node", "node")
        table = arcpy.UpdateCursor(indat.CELLS_DISS)
        count = 0
        for cells in table:
            if cells.getValue(self.joinnames["node"]) in nodes2delete:
                print "%d" % (cells.getValue(self.joinnames["node"]))
                self.ofp.write('%d\n' % (cells.getValue(self.joinnames["node"])))
                table.deleteRow(cells)
                count += 1
        print "removed %s cells\n" % (count)
        self.ofp.write("removed %s cells" % (count))

        print "removing any remaining disconnected reaches..."
        self.ofp.write('\n' + 25*'#' + '\nremoving any remaining disconnected reaches...\n')
        self.getfield(indat.intersect, "node", "node")
        table = arcpy.UpdateCursor(indat.intersect)
        count = 0
        for reaches in table:
            if reaches.getValue(self.joinnames["node"]) in nodes2delete:
                print "%d" % (reaches.getValue(self.joinnames["node"]))
                self.ofp.write('%d\n' % (reaches.getValue(self.joinnames["node"])))
                table.deleteRow(reaches)
                count += 1
        if count > 0:
            print "removed %s disconnected reaches" % count
            self.ofp.write("removed %s disconnected reaches\n" % count)
        else:
            print "no disconnected reaches found!"
            self.ofp.write("no disconnected reaches found!\n")
        print "\n"
        print "Done with pre-processing, ready to run intersect!"
        self.ofp.write('\n' + '#' * 25 + '\nDone with pre-processing, ready to run intersect!')
        ts = time.time()
        end_time = datetime.datetime.fromtimestamp(ts).strftime('%Y-%m-%d %H:%M:%S')

        self.ofp.write('\n' + '#' * 25 + '\nEnd Time: %s\n' % end_time + '#' * 25)
        self.ofp.close()

class SFROperations:
    """
    class to make operations on data
    """
    def __init__(self, SFRdata):
        self.SFRdata = SFRdata
        self.newCOMIDdata = dict()

    def getfield(self, table, joinname, returnedname):
    # get name of field (useful for case issues and appended field names in joined tables, etc)
        Fields = arcpy.ListFields(table)
        joinname = joinname.lower()
        for field in Fields:
            if joinname in field.name.lower():
                joinname = field.name
                break
        self.joinnames[returnedname] = joinname

    def intersect(self):
        """
        merge the NHDplus information with the model grid
        this was originally the intersect.py script
        """
        # bring data in as layers
        #set workspace


        #convert to layers
        arcpy.MakeFeatureLayer_management(self.SFRdata.Flowlines_unclipped, 'nhd_lyr')
        arcpy.MakeFeatureLayer_management(self.SFRdata.MFdomain, 'grid_lyr')
        print "selecting streams that cross model grid boundary..."
        arcpy.SelectLayerByLocation_management('nhd_lyr', 'CROSSED_BY_THE_OUTLINE_OF', 'grid_lyr')
        arcpy.CopyFeatures_management('nhd_lyr', 'intersect.shp')

        #copy the model NHD streams to a temp shapefile, find the ends that match
        #the streams that were clipped by the boundary and update the lengthKm,
        #minsmoothelev, maxsmoothelev in the MODLNHD
        if arcpy.Exists('temp.shp'):
            print 'first removing old version of temp.shp'
            arcpy.Delete_management('temp.shp')
        arcpy.CopyFeatures_management(self.SFRdata.Flowlines, 'temp.shp')

        #add fields for start, end, and length to the temp and intersect
        #shapefiles  (use LENKM as field name because temp already has LENGHTKM)
        print "adding fields for start, end and length..."
        shapelist = ('temp.shp', 'intersect.shp')
        for shp in shapelist:
            arcpy.AddField_management(shp, 'STARTX', 'DOUBLE')
            arcpy.AddField_management(shp, 'STARTY', 'DOUBLE')
            arcpy.AddField_management(shp, 'ENDX', 'DOUBLE')
            arcpy.AddField_management(shp, 'ENDY', 'DOUBLE')
            arcpy.AddField_management(shp, 'LENKM', 'DOUBLE')

        print "calculating new info for fields..."
        #calculate the fields, convert length to km - projection is in feet
        for shp in shapelist:
            arcpy.CalculateField_management(shp, 'STARTX', "float(!SHAPE.firstpoint!.split()[0])", "PYTHON")
            arcpy.CalculateField_management(shp, 'STARTY', "float(!SHAPE.firstpoint!.split()[1])", "PYTHON")
            arcpy.CalculateField_management(shp, 'ENDX', "float(!SHAPE.lastpoint!.split()[0])", "PYTHON")
            arcpy.CalculateField_management(shp, 'ENDY', "float(!SHAPE.lastpoint!.split()[1])", "PYTHON")
            arcpy.CalculateField_management(shp, 'LENKM', "float(!SHAPE.length@kilometers!)", "PYTHON")

        #go through intersect, identify which end matches COMID in temp
        #find new length in temp and use linear interpolation to get new elev
        #finally put COMID out to <outfile> (named above) to indicate
        #if the cut-off is flowing out of grid or into grid so the
        #routing tables in the final datasets do not route out of grid
        #and back in. Also identifies to user ends of streams that
        #could accept inflow conditions for SFR
        print "fixing routing for streams that cross the grid boundary..."

        eps = self.SFRdata.eps
        # make a list of COMIDs that are found for later reference
        comidlist = []
        intersects = arcpy.SearchCursor('intersect.shp')
        manual_intervention = 0
        for stream in intersects:
            comid = int(stream.COMID)
            query = "COMID = {0:d}".format(comid)
            stx = stream.STARTX
            sty = stream.STARTY
            endx = stream.ENDX
            endy = stream.ENDY
            lenkm = stream.LENKM
            clippedstream = arcpy.SearchCursor('temp.shp', query)
            for clip in clippedstream:
                clstx = clip.STARTX
                clsty = clip.STARTY
                clendx = clip.ENDX
                clendy = clip.ENDY
                cllen = clip.LENKM
                clmaxel = clip.MAXELEVSMO
                clminel = clip.MINELEVSMO
                #find the end that matches
                stdiffx = stx-clstx
                stdiffy = sty-clsty
                enddiffx = endx-clendx
                enddiffy = endy-clendy
                if np.fabs(stdiffx) < eps and np.fabs(stdiffy) < eps:
                    comidlist.append(comid)
                    self.newCOMIDdata[comid] = COMIDPropsForIntersect(
                        comid, 'OUT', clstx, clsty, clendx, clendy, clmaxel,
                        clminel, cllen, lenkm
                    )
                elif np.fabs(enddiffx) < eps and np.fabs(enddiffy) < eps:
                    comidlist.append(comid)
                    self.newCOMIDdata[comid] = COMIDPropsForIntersect(
                        comid, 'IN', clstx, clsty, clendx, clendy, clmaxel,
                        clminel, cllen, lenkm
                    )
                else:
                    manual_intervention += 1
                    if manual_intervention == 1:
                        ofp = open('boundary_manual_fix_issues.txt', 'w')
                        ofp.write('The following COMIDs identify streams that need manual attention.\n')
                        ofp.write('Fix in the files {0:s} and river_explode.shp. Then rerun intersect.py\n'.format(self.SFRdata.Flowlines))
                        ofp.write('#' * 16 + '\n')
                    print 'both ends are cut off for comid {0:d}\n'.format(comid)
                    ofp.write('both ends are cut off for comid {0:d}\n'.format(comid))
                    print 'need to fix it manually'
        del intersects, stream, clip, clippedstream
        if manual_intervention:
            ofp.write('#' * 16 + '\n')
            ofp.close()

        #create a new working NHD shapefile incorporating new values just found

        print "Creating new shapefile {0:s}".format(self.SFRdata.NHD)
        arcpy.CopyFeatures_management(self.SFRdata.Flowlines, self.SFRdata.NHD)
        intersects = arcpy.UpdateCursor(self.SFRdata.NHD)
        for stream in intersects:
            comid = stream.COMID
            if comid in comidlist:
                stream.LENGTHKM = self.newCOMIDdata[comid].newlength
                stream.MAXELEVSMO = self.newCOMIDdata[comid].newmaxel
                stream.MINELEVSMO = self.newCOMIDdata[comid].newminel
                intersects.updateRow(stream)
        del stream, intersects

        # finally, save out the routing information
        print "Saving routing information to {0:s}".format('boundaryClipsRouting.txt')
        ofp = open('boundaryClipsRouting.txt', 'w')
        ofp.write("FROMCOMID,TOCOMID\n")
        for currcomid in self.newCOMIDdata:
            if self.newCOMIDdata[currcomid].inout == 'IN':
                ofp.write("99999,{0:d}\n".format(self.newCOMIDdata[currcomid].comid))
            else:
                ofp.write("{0:d},99999\n".format(self.newCOMIDdata[currcomid].comid))
        ofp.close()
        if manual_intervention:
            print 'Some manual intervention required:\n' \
                  'See boundary_manual_fix_issues.txt for details'

    def make_rivers_table(self, FIDdata):
        """
        from assign_and_route -->
        """
        print "Setting up the elevation table --> {0:s}".format(self.SFRdata.rivers_table)
        if arcpy.Exists(self.SFRdata.rivers_table):
            arcpy.Delete_management(self.SFRdata.rivers_table)
        arcpy.CreateTable_management(os.getcwd(), self.SFRdata.rivers_table)
        arcpy.AddField_management(self.SFRdata.rivers_table, "OLDFID", "LONG")
        arcpy.AddField_management(self.SFRdata.rivers_table, "CELLNUM", "LONG")
        arcpy.AddField_management(self.SFRdata.rivers_table, "ELEVMAX", "DOUBLE")
        arcpy.AddField_management(self.SFRdata.rivers_table, "ELEVAVE", "DOUBLE")
        arcpy.AddField_management(self.SFRdata.rivers_table, "ELEVMIN", "DOUBLE")
        segcounter = 0
        rows = arcpy.InsertCursor(self.SFRdata.rivers_table)
        fix_comids_summary = []
        fixcomids_flag = False
        for comid in FIDdata.allcomids:
            segcounter += 1
            fidlist = FIDdata.comid_fid[comid]
            start_has_end = dict()
            end_has_start = dict()

            for i in range(0, len(fidlist)):
                haveend = False
                havestart = False
                for j in range(0, len(fidlist)):
                    if j == i:
                        continue
                    diffstartx = FIDdata.allfids[i].startx - FIDdata.allfids[j].endx
                    diffstarty = FIDdata.allfids[i].starty - FIDdata.allfids[j].endy
                    diffendx = FIDdata.allfids[i].endx - FIDdata.allfids[j].startx
                    diffendy = FIDdata.allfids[i].endy - FIDdata.allfids[j].starty
                    if np.fabs(diffstartx) < self.SFRdata.rfact and np.fabs(diffstarty) < self.SFRdata.rfact:
                        start_has_end[fidlist[i]] = fidlist[j]
                        haveend = True
                    if np.fabs(diffendx) < self.SFRdata.rfact and np.fabs(diffendy) < self.SFRdata.rfact:
                        end_has_start[fidlist[i]] = fidlist[j]
                        havestart = True
                    if haveend and havestart:
                        break

            #find key in start_has_end that didn't match an end and
            #key in end_has_start that didn't match a start
            numstart = 0
            numend = 0
            startingFID = []
            endingFID = []
            for test in fidlist:
                if test not in start_has_end:
                    startingFID.append(test)
                    numstart += 1
                if test not in end_has_start:
                    endingFID.append(test)
                    numend += 1
            if numstart != 1 or numend != 1:
                if not fixcomids_flag:
                    outfile = open("fix_com_IDs.txt", 'w')
                    fixcomids_flag = True
                outfile.write("numstart =" + str(numstart) + " \n")
                outfile.write("numend = " + str(numend) + " \n")
                outfile.write("starting FIDs: " + ",".join(map(str, startingFID)) + "\n")
                outfile.write("ending FIDs: " + ",".join(map(str, endingFID)) + "\n")
                outfile.write("manually fix COMID = %d\n" %comid)
                fix_comids_summary.append('%d\n' %comid)
                FIDdata.noelev[comid] = 1  #set flag
                continue

            orderedFID = []
            orderedFID.append(startingFID[0])
            for i in range(1, len(end_has_start)):
                orderedFID.append(end_has_start[orderedFID[i-1]])
            if orderedFID[-1] != endingFID[0]:       #  don't repeat the last entry FID...
                orderedFID.append(endingFID[0])
            #total length read through lengthkm didn't always match up
            #to the sum of the lengths of the segments (exactly), sumup total length
            totallength = 0
            for i in range(0, len(orderedFID)):
                totallength += FIDdata.allfids[orderedFID[i]].lengthft
            if totallength == 0:
                exit('check length ft for FIDs in COMID= %d' % comid)
            FIDdata.return_smoothelev_comid(comid)
            slope = (FIDdata.maxelev - FIDdata.minelev)/totallength
            distance = 0.
            FIDdata.COMID_orderedFID[comid] = orderedFID
            for i in range(0, len(orderedFID)):
                maxcellrivelev = FIDdata.maxelev - slope*distance
                distance += FIDdata.allfids[orderedFID[i]].lengthft
                mincellrivelev = FIDdata.maxelev - slope*distance
                avecellrivelev = 0.5*(maxcellrivelev + mincellrivelev)
                FIDdata.allfids[orderedFID[i]].segelevinfo = avecellrivelev
                row = rows.newRow()
                row.OLDFID = orderedFID[i]
                row.CELLNUM = FIDdata.allfids[orderedFID[i]].cellnum
                row.ELEVMAX = maxcellrivelev
                row.ELEVAVE = avecellrivelev
                row.ELEVMIN = mincellrivelev
                rows.insertRow(row)
        # write out the summary of comids to fix, then close the outfile
        if len(fix_comids_summary) > 0:
            print 'Some cells have multiple COMIDs entering and/or leaving.\n See file "fix_comids.txt"'
            outfile.write('#' * 30 + '\nSummary of COMIDS to fix:\n' +
                          'Delete these COMIDs from river_explode.shp, \n' +
                          'then run CleanupRiverCells.py and rerun Assign_and_Route.py\n')
            [outfile.write(line) for line in fix_comids_summary]
            outfile.close()
        del row
        del rows

    def reach_ordering(self):
        """
        crawl through the hydrosequence values and
        set a preliminary reach ordering file
        """
<<<<<<< HEAD
        i = 1
=======
        indat = self.SFRdata
        ofp = open(indat.RCH, 'w')
        ofp.write('CELLNUM,COMID, hydroseq, uphydroseq, dnhydroseq, '
                  'levelpathID, uplevelpath, dnlevelpath, SFRseq, localseq\n')

>>>>>>> 37ec1772
"""
###################
ERROR EXCEPTION CLASSES
###################
"""
class InputFileMissing(Exception):
    def __init__(self, infile):
        self.infile = infile
    def __str__(self):
        return('\n\nCould not open or parse input file {0}\n'.format(self.infile))<|MERGE_RESOLUTION|>--- conflicted
+++ resolved
@@ -23,7 +23,7 @@
         inpars = inpardat.getroot()
 
         self.compute_zonal = self.tf2flag(inpars.findall('.//compute_zonal')[0].text)
-        #self.preproc = self.tf2flag(inpars.findall('.//preproc')[0].text)
+        self.preproc = self.tf2flag(inpars.findall('.//preproc')[0].text)
         self.reach_cutoff = float(inpars.findall('.//reach_cutoff')[0].text)
         self.rfact = float(inpars.findall('.//rfact')[0].text)
         self.MFgrid = inpars.findall('.//MFgrid')[0].text
@@ -48,14 +48,11 @@
         self.MAT2 = inpars.findall('.//MAT2')[0].text
         self.WIDTH = inpars.findall('.//WIDTH')[0].text
         self.MULT = inpars.findall('.//MULT')[0].text
-<<<<<<< HEAD
         self.ELEVcontours = inpars.findall('.//ELEVcontours')[0].text
         self.Routes = inpars.findall('.//Routes')[0].text
         self.Contours_intersect = inpars.findall('.//Contours_intersect')[0].text
-=======
         self.RCH = inpars.findall('.//RCH')[0].text
 
->>>>>>> 37ec1772
         try:
             self.eps = float(inpars.findall('.//eps')[0].text)
         except:
@@ -917,15 +914,11 @@
         crawl through the hydrosequence values and
         set a preliminary reach ordering file
         """
-<<<<<<< HEAD
-        i = 1
-=======
         indat = self.SFRdata
         ofp = open(indat.RCH, 'w')
         ofp.write('CELLNUM,COMID, hydroseq, uphydroseq, dnhydroseq, '
                   'levelpathID, uplevelpath, dnlevelpath, SFRseq, localseq\n')
 
->>>>>>> 37ec1772
 """
 ###################
 ERROR EXCEPTION CLASSES
