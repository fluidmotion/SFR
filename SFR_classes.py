__author__ = 'Fienen, Reeves, Leaf - USGS'

import xml.etree.ElementTree as ET
import arcpy
import os
import numpy as np
import SFR_arcpy
import time
import datetime
import discomb_utilities as disutil #  utility to read in a dis file
import pickle
import math
import gzip
from collections import defaultdict

'''
debugging functions
'''
def savetmp(savedict):
    for carg in savedict:
        outfilename = '{0:s}###.pklz'.format(carg)
        print "Pickling down {0:s} to file {1:}".format(carg, outfilename)
        ofp = gzip.open(outfilename, 'wb')
        pickle.dump(savedict[carg], ofp)
        ofp.close()

def loadtmp(savedict):
    a = dict()
    for carg in savedict:
        infilename = '{0:s}###.pklz'.format(carg)
        print "loading {0:s} from file {1:}".format(carg, infilename)
        ofp = gzip.open(infilename, 'rb')
        a[carg] = (pickle.load(ofp))
        ofp.close()
    return a

'''
end debugging functions
'''
class SFRInput:
    """
    the SFRInput class holds all data from the XML-based input file
    """
    def __init__(self, infile):
        try:
            inpardat = ET.parse(infile)
        except:
            raise(InputFileMissing(infile))

        inpars = inpardat.getroot()

        self.compute_zonal = self.tf2flag(inpars.findall('.//compute_zonal')[0].text)
        self.preproc = self.tf2flag(inpars.findall('.//preproc')[0].text)
        self.reach_cutoff = float(inpars.findall('.//reach_cutoff')[0].text)
        self.rfact = float(inpars.findall('.//rfact')[0].text)
        self.tpl = self.tf2flag(inpars.findall('.//tpl')[0].text)
        self.MFgrid = inpars.findall('.//MFgrid')[0].text
        self.MFdomain = inpars.findall('.//MFdomain')[0].text
        self.MFdis = inpars.findall('.//MFdis')[0].text
        self.DEM = inpars.findall('.//DEM')[0].text
        self.intersect = inpars.findall('.//intersect')[0].text
        self.rivers_table = inpars.findall('.//rivers_table')[0].text
        self.PlusflowVAA = inpars.findall('.//PlusflowVAA')[0].text
        self.Elevslope = inpars.findall('.//Elevslope')[0].text
        self.Flowlines_unclipped = inpars.findall('.//Flowlines_unclipped')[0].text
        self.arcpy_path = inpars.findall('.//arcpy_path')[0].text
        self.FLOW = inpars.findall('.//FLOW')[0].text
        self.FTab = inpars.findall('.//FTab')[0].text
        self.Flowlines = inpars.findall('.//Flowlines')[0].text
        self.ELEV = inpars.findall('.//ELEV')[0].text
        self.CELLS = inpars.findall('.//CELLS')[0].text
        self.CELLS_DISS = inpars.findall('.//CELLS_DISS')[0].text
        self.NHD = inpars.findall('.//NHD')[0].text
        self.OUT = inpars.findall('.//OUT')[0].text
        self.MAT1 = inpars.findall('.//MAT1')[0].text
        self.MAT2 = inpars.findall('.//MAT2')[0].text
        self.WIDTH = inpars.findall('.//WIDTH')[0].text
        self.MULT = inpars.findall('.//MULT')[0].text
        self.ELEVcontours = inpars.findall('.//ELEVcontours')[0].text
        self.Routes = inpars.findall('.//Routes')[0].text
        self.Contours_intersect = inpars.findall('.//Contours_intersect')[0].text
        self.Contours_intersect_distances = inpars.findall('.//Contours_intersect_distances')[0].text
        self.RCH = inpars.findall('.//RCH')[0].text
        self.nsfrpar = int(inpars.findall('.//nsfrpar')[0].text)
        self.nparseg = int(inpars.findall('.//nparseg')[0].text)
        self.nsfrpar = float(inpars.findall('.//nsfrpar')[0].text)
        self.const = float(inpars.findall('.//const')[0].text)
        self.dleak = float(inpars.findall('.//dleak')[0].text)
        self.nstrail = int(inpars.findall('.//nstrail')[0].text)
        self.isuzn = int(inpars.findall('.//isuzn')[0].text)
        self.nsfrsets = int(inpars.findall('.//nsfrsets')[0].text)
        self.istcb1 = int(inpars.findall('.//istcb1')[0].text)
        self.istcb2 = int(inpars.findall('.//istcb2')[0].text)
        self.isfropt = int(inpars.findall('.//isfropt')[0].text)
        self.bedK = float(inpars.findall('.//bedK')[0].text)
        self.bedKmin = float(inpars.findall('.//bedKmin')[0].text)
        self.bedthick = float(inpars.findall('.//bedthick')[0].text)
        self.icalc = int(inpars.findall('.//icalc')[0].text)
        self.nstrpts = int(inpars.findall('.//nstrpts')[0].text)
        self.iprior = int(inpars.findall('.//iprior')[0].text)
        self.flow = float(inpars.findall('.//flow')[0].text)
        self.runoff = float(inpars.findall('.//runoff')[0].text)
        self.etsw = float(inpars.findall('.//etsw')[0].text)
        self.pptsw = float(inpars.findall('.//pptsw')[0].text)
        self.roughch = float(inpars.findall('.//roughch')[0].text)
        self.roughbk = float(inpars.findall('.//roughbk')[0].text)
        self.cdepth = float(inpars.findall('.//cdepth')[0].text)
        self.fdepth = float(inpars.findall('.//fdepth')[0].text)
        self.awdth = float(inpars.findall('.//awdth')[0].text)
        self.bwdth = float(inpars.findall('.//bwdth')[0].text)
        self.thickm1 = float(inpars.findall('.//thickm1')[0].text)
        self.thickm2 = float(inpars.findall('.//thickm2')[0].text)
        self.Hc1fact = float(inpars.findall('.//Hc1fact')[0].text)
        self.Hc2fact = float(inpars.findall('.//Hc2fact')[0].text)
        self.stream_depth = float(inpars.findall('.//stream_depth')[0].text)
        self.bedthickness = float(inpars.findall('.//bedthickness')[0].text)
        self.minimum_slope = float(inpars.findall('.//minimum_slope')[0].text)
        self.roughness_coeff = float(inpars.findall('.//roughness_coeff')[0].text)


        try:
            self.eps = float(inpars.findall('.//eps')[0].text)
        except:
            self.eps = 1.0000001e-02  # default value used if not in the input file

        # conversion for vertical length units between NHDPlus v2. (usually cm) and model
        try:
            self.z_conversion = float(inpars.findall('.//z_conversion')[0].text)
        except:
            self.z_conversion = 1.0/(2.54 *12)  # default value used if not in the input file

        #cutoff to check stream length in cell against fraction of cell dimension
        #if the stream length is less than cutoff*side length, the piece of stream is dropped
        try:
            self.cutoff = float(inpars.finall('.//cutoff')[0].text)
        except:
            self.cutoff = 0.0

        #read the Fcode-Fstring table and save it into a dictionary, Fstring
        descrips = arcpy.SearchCursor(self.FTab)
        self.Fstring = dict()
        for description in descrips:
            Fcodevalue = int(description.FCode)
            if not Fcodevalue in self.Fstring:
                self.Fstring[Fcodevalue]=description.Descriptio
        del descrips

        # initialize the arcpy environment
        arcpy.env.workspace = os.getcwd()
        arcpy.env.overwriteOutput = True
        arcpy.env.qualifiedFieldNames = False
        # Check out any necessary arcpy licenses
        arcpy.CheckOutExtension("spatial")

    def tf2flag(self, intxt):
        # converts text written in XML file to True or False flag
        if intxt.lower() == 'true':
            return True
        else:
            return False


class FragIDprops(object):
    """
    Properties for each COMID
    """
    '''
    __slots__ = ['comid', 'startx', 'starty', 'endx', 'endy', 'FragID',
                 'maxsmoothelev', 'minsmoothelev', 'lengthft',
                 'cellnum', 'contour_elev','elev', 'sidelength',
                 'segelevinfo', 'start_has_end', 'end_has_start', 'elev_distance', 'segelevinfo',
                 'elev_min','elev_max','elev_mean',]
    '''
    #  using __slots__ makes it required to declare properties of the object here in place
    #  and saves significant memory
    def __init__(self, comid, startx, starty, endx, endy, FragID,
                 maxsmoothelev, minsmoothelev, lengthft, cellnum,contour_elev,segelevinfo,elev_min,elev_max,elev_mean,elev_distance):
        self.comid = comid
        self.startx = startx
        self.starty = starty
        self.endx = endx
        self.endy = endy
        self.FragID = FragID
        self.maxsmoothelev = maxsmoothelev
        self.minsmoothelev = minsmoothelev
        self.lengthft = lengthft
        self.cellnum = cellnum
        self.contour_elev = contour_elev
        self.segelevinfo = segelevinfo
        self.elev_min = elev_min
        self.elev_max = elev_max
        self.elev_mean = elev_mean
        self.elev_distance = elev_distance


class COMIDprops(object):
    """
    routing information by COMIDs
    """
    '''
    __slots__ = ['from_comid', 'to_comid', 'hydrosequence', 'uphydrosequence',
                 'downhydrosequence', 'levelpathID','stream_order','arbolate_sum',
                 'est_width','reachcode','Fcode']
    '''
    def __init__(self):
        self.from_comid = list()
        self.to_comid = list()
        self.hydrosequence = None
        self.uphydrosequence = None
        self.downhydrosequence = None
        self.levelpathID = None
        self.stream_order = None
        self.arbolate_sum = None
        self.est_width = None
        self.reachcode = None
        self.Fcode = None



class LevelPathIDprops(object):
    """
    routing of LevelPathIDs
    """
    '''
    __slots__ = ["down_levelpathID", "ordered_cellnums", "ordered_FragIDs", "ordered_hydrosequence"]
    '''
    def __init__(self):
        self.down_levelpathID = None
        self.ordered_hydrosequence = list()
        self.ordered_cellnums = list()  # NB - this is unique even though duplicates may have existed due to meanders
        self.ordered_FragIDs = list()


class LevelPathIDpropsAll:
    def __init__(self):
        self.allids = dict()
        self.level_ordered = list()
        self.levelpath_FragID = dict()

    def return_cutoffs(self, FragIDdata, CELLdata, SFRdata):
        for lpID in self.level_ordered:
            #check to see if individual reachlengths are less than cutoff
            #prescibed by sidelength*cutoff
            rmlist=[]
            for FragID in self.levelpath_FragID[lpID]:
                reachlength=FragIDdata.allFragIDs[FragID].lengthft
                cellnum = FragIDdata.allFragIDs[FragID].cellnum
                if reachlength < CELLdata.allcells[cellnum].sidelength*SFRdata.cutoff:
                    rmlist.append(FragID)
            #if any were too short remove from levelpath list of FragIDs
            newlist = [FragID for FragID in self.levelpath_FragID[lpID] if FragID not in rmlist]
            self.levelpath_FragID[lpID] = newlist
        rmlist = []
        #if any of the levelpath list of FragIDs is now empty, remove that levelpathID
        for lpID in self.level_ordered:
            if len(self.levelpath_FragID[lpID]) == 0:
                rmlist.append(lpID)
        newlist = [lpID for lpID in self.level_ordered if lpID not in rmlist]
        self.level_ordered = newlist


class CellProps(object):
    """
    class for cell objects
    """
    '''
    __slots__ = ['delx', 'dely', 'sidelength', 'row', 'column']
    '''
    def __init__(self, delx, dely, sidelength, row, column):
        self.delx = delx
        self.dely = dely
        self.sidelength = sidelength
        self.row = row
        self.column = column

class CellPropsAll:
    def __init__(self):
        self.allcells = dict()

    def populate_cells(self, SFRdata):
        #use the CELLS shapefile to get the length of the cell sides, used
        #to weed out short river reaches.  If the length in the cell is
        #less than sidelength * the input 'cutoff', also get row and column
        #for each cellnumber

        cells = arcpy.SearchCursor(SFRdata.CELLS)

        for cell in cells:
            cellnum = int(cell.CELLNUM)
            dx = float(cell.delx)
            dy = float(cell.dely)
            minside = float(cell.delx)
            if float(cell.dely) < minside:
                minside = float(cell.dely)
            row = int(cell.row)
            column = int(cell.column)
            self.allcells[cellnum] = CellProps(dx, dy, minside, row, column)


class COMIDPropsAll:
    def __init__(self):
        self.allcomids = dict()
        self.hydrosequence_sorted = list()
        self.hydrosequence_comids = dict()

    def populate_routing(self, SFRdata, FragIDdata, LevelPathdata):
        """
        Read the COMID routing information from the SFRdata.FLOW file
        """
        print ('Reading in routing information from {0:s}'.format(SFRdata.FLOW))
        # open the SFRdata.FLOW file as read-only (using SearchCursor)

        CLIP = np.loadtxt('boundaryClipsRouting.txt', skiprows=1, delimiter=',', dtype=int)

        for ccomid in FragIDdata.allcomids:
            self.allcomids[ccomid] = COMIDprops()

        with arcpy.da.SearchCursor(SFRdata.FLOW, ("FROMCOMID", "TOCOMID")) as cursor:
            for crow in cursor:
                if int(crow[0]) in FragIDdata.allcomids:
                    if (crow[0]) in CLIP[:, 0]:
                        self.allcomids[crow[0]].to_comid.append(999999)
                    else:
                        self.allcomids[crow[0]].to_comid.append(int(crow[1]))
                if int(crow[1]) in FragIDdata.allcomids:
                    if crow[1] in CLIP[:, 1]:
                        self.allcomids[crow[1]].from_comid.append(999999)
                    else:
                        self.allcomids[crow[1]].from_comid.append(int(crow[0]))
        del crow, cursor
        comidseen = list()
        with arcpy.da.SearchCursor(SFRdata.PlusflowVAA,
                                   ("ComID", "Hydroseq", "uphydroseq", "dnhydroseq",
                                   "ReachCode","StreamOrde","ArbolateSu","Fcode", "levelpathI")) as cursor:
            for crow in cursor:
                comid = int(crow[0])
                hydrosequence = int(crow[1])
                uphydrosequence = int(crow[2])
                downhydrosequence = int(crow[3])
                reachcode = crow[4]
                stream_order = int(crow[5])
                arbolate_sum = float(crow[6])
                Fcode = int(crow[7])
                levelpathid = int(crow[8])
                if int(comid) in FragIDdata.allcomids:
                    self.allcomids[crow[0]].hydrosequence = hydrosequence
                    self.allcomids[crow[0]].uphydrosequence = uphydrosequence
                    self.allcomids[crow[0]].downhydrosequence = downhydrosequence
                    self.allcomids[crow[0]].levelpathID = levelpathid
                    LevelPathdata.level_ordered.append(levelpathid)
                    self.allcomids[crow[0]].reachcode = reachcode
                    self.allcomids[crow[0]].stream_order = stream_order
                    self.allcomids[crow[0]].arbolate_sum = arbolate_sum
                    self.allcomids[crow[0]].Fcode = Fcode
                    #estimate the width
                    self.allcomids[crow[0]].est_width = widthcorrelation(arbolate_sum)
                    comidseen.append(comid)

            # find unique levelpathIDs
            LevelPathdata.level_ordered = sorted(list(set(LevelPathdata.level_ordered)), reverse=True)

            for clevelpathid in LevelPathdata.level_ordered:
                LevelPathdata.allids[clevelpathid] = LevelPathIDprops()
                LevelPathdata.levelpath_FragID[clevelpathid] = []


            # assign levelpathID routing
        del crow, cursor

        with arcpy.da.SearchCursor(SFRdata.PlusflowVAA,
                                   ("ComID", "LevelPathI", "DnLevelPat")) as cursor:
            for crow in cursor:
                comid = int(crow[0])
                levelpathid = int(crow[1])
                downlevelpathid = int(crow[2])
                if levelpathid in LevelPathdata.level_ordered:
                    if downlevelpathid != levelpathid:
                        LevelPathdata.allids[levelpathid].down_levelpathID = downlevelpathid
                    if comid in FragIDdata.comid_FragID:
                        LevelPathdata.levelpath_FragID[levelpathid].extend(FragIDdata.comid_FragID[comid])


        comid_missing = list(set(FragIDdata.allcomids).difference(comidseen))
        if len(comid_missing) > 0:
            print "WARNING! the following COMIDs are missing from \n{0:s}".format('\n'.join(map(str(comid_missing))))

    def return_hydrosequence_comid(self):
        """
        return a dictionary of hydrosequence linked up with COMIDs
        """
        # first get a unique set of hydrosequences
        for ccomid in self.allcomids:
            self.hydrosequence_sorted.append(self.allcomids[ccomid].hydrosequence)
        self.hydrosequence_sorted.sort(reverse=True)
        for ccomid in self.allcomids:
            self.hydrosequence_comids[self.allcomids[ccomid].hydrosequence] = ccomid


class COMIDPropsForIntersect:
    """
    Properties for each COMID
    """
    def __init__(self, comid, inout, startx, starty, endx, endy, clmaxel,
                 clminel, cllen, lenkm):
        self.comid = comid
        self.inout = inout
        self.newstartx = startx
        self.newstarty = starty
        self.newnewendx = endx
        self.newendy = endy
        self.newlength = cllen
        self.slope = clmaxel - clminel
        if inout == 'OUT':
            self.newmaxel = round(clmaxel)
            self.newminel = round(clmaxel - self.slope * cllen / lenkm)
        elif inout == 'IN':
            clippedlength = lenkm - cllen
            self.newminel = round(clminel)
            self.newmaxel = round(clmaxel - self.slope * clippedlength / lenkm)


class FragIDPropsAll:
    def __init__(self):
        self.allFragIDs = dict()
        self.allcomids = list()  # comprehensive list of all comids
        self.unique_cells = list()  # list of unique cellnum values in the grid/streams intersection
        self.maxelev = None
        self.minelev = None
        self.noelev = dict()
        self.COMID_orderedFragID = dict()
        self.comid_FragID = None

    def return_FragID_comid_list(self):
        """
        Return a dict of lists of comids linked with each FragID
        """
        self.comid_FragID = {ccomid: [] for ccomid in self.allcomids}
        allFragIDs = self.allFragIDs.keys()
        for cFragID in allFragIDs:
            self.comid_FragID[self.allFragIDs[cFragID].comid].append(cFragID)

    def return_smoothelev_comid(self, comid):
        self.maxelev = -np.inf
        self.minelev = np.inf
        FragIDs = self.comid_FragID[comid]
        for cid in FragIDs:
            if self.allFragIDs[cid].maxsmoothelev > self.maxelev:
                self.maxelev = self.allFragIDs[cid].maxsmoothelev
            if self.allFragIDs[cid].minsmoothelev < self.minelev:
                self.minelev = self.allFragIDs[cid].minsmoothelev

    def return_unique_cells(self):
        for cid in self.allFragIDs.keys():
            self.unique_cells.append(self.allFragIDs[cid].cellnum)
        self.unique_cells = set(self.unique_cells)

    def populate(self, SFRdata):
        """
        read in the main COMID-related properties from the intersect file
        """
        segments = arcpy.SearchCursor(SFRdata.intersect)

        for seg in segments:
            FragID = int(seg.FragID)
            self.allFragIDs[FragID] = FragIDprops(
                int(seg.COMID),
                float(seg.X_start),
                float(seg.Y_start),
                float(seg.X_end),
                float(seg.Y_end),
                int(seg.FragID),
                float(seg.MAXELEVSMO)*SFRdata.z_conversion,  # UNIT CONVERSION
                float(seg.MINELEVSMO)*SFRdata.z_conversion,  # UNIT CONVERSION
                float(seg.LengthFt),
                seg.cellnum,
                None,None,None,None,None,None)

            self.allcomids.append(int(seg.COMID))
        self.allcomids = list(set(self.allcomids))




    def populate_elevations(self, SFRdata):
        """
        Read elevation information, per COMID, from the SFRdata.ELEV file
        """


        arcpy.MakeFeatureLayer_management(SFRdata.intersect, "grid_temp")
        SFR_arcpy.general_join(SFRdata.ELEV, "grid_temp", "FragID", SFRdata.rivers_table, "OLDFragID", keep_common=False)

        with arcpy.da.SearchCursor(SFRdata.ELEV, ("FragID", "ELEVAVE")) as cursor:
            for crow in cursor:
                self.allFragIDs[int(crow[0])].elev = float(crow[1])


class SFRReachProps(object):
    """
    class containing an object for each reach
    """
    '''
    __slots__ = ['cellnum','rch_number','eff_length','eff_slope','elevreach','bedthick','bedK','roughch']
    '''
    def __init__(self):
        self.cellnum = None
        self.rch_number = None
        self.eff_length = None
        self.eff_slope = None
        self.elevreach = None
        self.bedthick = None
        self.bedK = None
        self.roughch = None


class SFRSegmentProps(object):
    """
    class object to hold final SFR segment information
    """
    '''
    __slots__ = ['seg_cells','icalc','iupseg','outseg','runoff','etsw','pptsw']
    '''
    def __init__(self):
        self.seg_cells = list()
        self.outseg = None
        self.icalc = None
        self.iupseg = 0    #iupseg default zero right now, diversions could be added
        self.outseg = None
        self.runoff = None
        self.estw = None
        self.pptsw = None
        self.seg_reaches = dict()   #reach object with properties from SFRReachProps keyed by rch_number


class SFRSegmentsAll:
    """
    class that makes up a dictionary of SFR objects
    and contains methods to accumulate properties of the
    same levelpathID within a call, find confluences, subdivide
    levelpathIDs and establish the final SFR segments
    """
    def __init__(self):
        self.allSegs = dict()
        self.confluences = defaultdict(list)    # dictionary of lists keyed by levelpathID

    def divide_at_confluences(self,LevelPathdata, FragIDdata, COMIDdata):
        #establish provisional segment numbers from downstream (decending)
        #list of levelpathIDs
        provSFRseg = dict()
        for i,lpID in enumerate(LevelPathdata.level_ordered):
            provSFRseg[lpID] = i

        for clevelpathid in LevelPathdata.allids.iterkeys():
            iseg = provSFRseg[clevelpathid]
            nextlevelpath = LevelPathdata.allids[clevelpathid].down_levelpathID
            cellist = LevelPathdata.allids[clevelpathid].ordered_cellnums
            if len(cellist) == 0:
                print 'check levelpathID {0}, no cells are assigned'.format(clevelpathid)
            else:
                if nextlevelpath == 0:
                    outseg = 0
                else:
                    if nextlevelpath in provSFRseg:
                        outseg = provSFRseg[nextlevelpath]
                    else:
                        outseg = int(0)
                isegend = cellist[-1]
                if outseg > 0:
                    outid = nextlevelpath
                    outsegbeg = LevelPathdata.allids[outid].ordered_cellnums[0]
                    confl = -1    # flag in case an end is not found
                    for cell in LevelPathdata.allids[outid].ordered_cellnums:
                        if cell == isegend:
                            confl = cell
                else:
                    #no downstream levelpath
                    outsegbeg = 0
                    outid = 0
                    confl = 0
                #no end found
                if confl == -1:
                    lastfragid = LevelPathdata.allids[clevelpathid].ordered_FragIDs[-1]
                    lastcomid = FragIDdata.allFragIDs[lastfragid].comid
                    #check down_hydrosequence
                    if COMIDdata.allcomids[lastcomid].downhydrosequence == 0:
                        confl = -2     #its a downstream end within the model
                #put confluence cells into lists, iseg end is a confluence for iseg
                self.confluences[clevelpathid].append(isegend)
                #if a confluence was found, put it on the confluence list
                if confl > 0:
                    self.confluences[outid].append(confl)
                if confl == -1:
                    print 'check downstream connection for levelpathID {0}'.format(clevelpathid)
                #put it in downstream order with no repeats
                self.confluences[clevelpathid]=[cell for cell in LevelPathdata.allids[clevelpathid].ordered_cellnums \
                    if cell in set(self.confluences[clevelpathid])]


    def accumulate_same_levelpathID(self, LevelPathdata, COMIDdata, FragIDdata):
        """
        method to add lengths and weight widths and slopes
        for parts of a stream that have the same levelpathID
        within a cell
        """
        self.totlength=dict()   #these should be pointed to reach properties....
        self.weightwidth=dict()
        self.elevcell=dict()
        self.weightedslope=dict()
        for lpID in LevelPathdata.level_ordered:
            segment=SFRprovseg[lpID]
            for localcell in yyyyyy:
                tt=0.
                ww=0.
                ws=0.
                el=0.
                for cFragID in xxxxxx:
                    knt=0
                    if lpcell==localcell:
                        knt=knt+1
                        tt = tt + FragIDdata.allFragIDs[cFragID].lengthft
                        ww = ww + COMIDdata[ccomid].est_width* FragIDdata.allFragIDs[cFragID].lengthft
                       # el = el +
                       # ws = ws +
                if knt==0:
                    totlength[cFragID] = FragIDdata.allFragIDs[cFragID].lengthft
                    #elevcell[lpID][localcell] = riverelev[localcell][0]
                    #weightedslope[lpID][localcell] = cellslope[localcell][0]
                    weightwidth[cFragID]= COMIDdata[ccomid].est_width
                else:
                    totlength[cFragID] = tt
                    #elevcell[cFragID]=el/float(knt)
                    if tt>0:
                        weightwidth[cFragID] = ww/tt
                        #weightedslope[cFragID] = ws/tt
                    else:
                        weightwidth[cFragID] = 99999.
                        #weightedslope[cFragID] = 99999.

class SFRpreproc:
    def __init__(self, SFRdata):
        self.joinnames = dict()
        self.indata = SFRdata
        ts = time.time()
        st_time = datetime.datetime.fromtimestamp(ts).strftime('%Y-%m-%d %H:%M:%S')
        self.ofp = open('SFR_preproc.log', 'w')
        self.ofp.write('SFR_preproc log.')
        self.ofp.write('\n' + '#' * 25 + '\nStart Time: {0:s}\n'.format(st_time) + '#' * 25 + '\n')


    def getfield(self, table, joinname, returnedname):
    # get name of field (useful for case issues and appended field names in joined tables, etc)
        Fields = arcpy.ListFields(table)
        joinname = joinname.lower()
        for field in Fields:
            if joinname in field.name.lower():
                joinname = field.name
                break
        self.joinnames[returnedname] = joinname

    def clip_and_join_attributes(self):
        indat = self.indata

        print "Clip original NHD flowlines to model domain..."
        # this creates a new file so original dataset untouched
        arcpy.Clip_analysis(indat.Flowlines_unclipped,
                            indat.MFdomain,
                            indat.Flowlines)

        print "joining PlusflowVAA and Elevslope tables to NHD Flowlines..."
        # copy original tables and import copies
        print "importing tables..."
        arcpy.MakeTableView_management(indat.Elevslope, "Elevslope")
        arcpy.MakeTableView_management(indat.PlusflowVAA, "PlusflowVAA")

        # delete all unneeded fields
        fields2keep = ["comid",
                     "divergence",
                     "lengthkm",
                     "thinnercod",
                     "maxelevsmo",
                     "minelevsmo",
                     "hydroseq",
                     "uphydroseq",
                     "dnhydroseq",
                     "reachcode",
                     "streamorde",
                     "arbolatesu",
                     "fcode",
                     "levelpathI",
                     "uplevelpat",
                     "dnlevelpat"]
        fields2keep = [x.lower() for x in fields2keep]
        self.ofp.write('Joining {0:s} with {1:s}: fields kept:\n'.format(indat.Elevslope, indat.Flowlines))
        self.ofp.write('%s\n' % ('\n'.join(fields2keep)))
        print "\nkeeping: %s fields; deleting the rest" % ('\n'.join(fields2keep))
        Join = True  # whether or not PlusflowVAA and Elevslope need to be joined
        for table in ["PlusflowVAA", "Elevslope"]:
            fields2delete = []
            allfields = arcpy.ListFields(table)

            for field in allfields:
                name = field.name
                namel = name.lower()
                if namel in fields2keep:
                    if table == "PlusflowVAA" and namel == "maxelevsmo":
                        Join = False
                    continue
                elif namel == "oid":
                    continue
                else:
                    fields2delete.append(field.name)
                    print field.name
            if len(fields2delete) > 0:
                arcpy.DeleteField_management(table, fields2delete)
        # Join PlusflowVAA and Elevslope to Flowlines
        arcpy.MakeFeatureLayer_management(indat.Flowlines, "Flowlines")

        # If not already, permanently join PlusflowVAA and Elevslope, then to Flowlines
        if Join:
            print "\nJoining Elevslope to PlusflowVAA...\n"
            self.getfield("PlusflowVAA", "comid", "comid1")
            self.getfield("Elevslope", "comid", "comid2")
            arcpy.JoinField_management("PlusflowVAA",
                                       self.joinnames['comid1'],
                                       "Elevslope",
                                       self.joinnames['comid2'])
        else:
            print "PlusflowVAA and Elevslope already joined from previous run..."

        print "Joining PlusflowVAA to NHDFlowlines...\n"
        self.getfield("Flowlines", "comid", 'comid1')

        # join to Flowlines, keeping only common
        SFR_arcpy.general_join(indat.Flowlines,
                               "Flowlines",
                               self.joinnames['comid1'],
                               indat.PlusflowVAA,
                               "comid",
                               True)

        # reopen flowlines as "Flowlines" --> clunky a bit to save and reopen, but must do so
        arcpy.MakeFeatureLayer_management(indat.Flowlines, "Flowlines")

        print "\n"
        self.ofp.write('\n' + 25*'#' + '\nRemoving segments with no elevation information, and with ThinnerCod = -9..\n')
        print "Removing segments with no elevation information, and with ThinnerCod = -9..."

        self.getfield("Flowlines", "thinnercod", "ThinnerCod")
        self.getfield("Flowlines", "maxelevsmo", "MaxEl")
        self.getfield("Flowlines", "comid", "comid")
        FLtable = arcpy.UpdateCursor("Flowlines")
        zerocount = 0
        tcount = 0
        for segments in FLtable:
            if segments.getValue(self.joinnames['MaxEl']) == 0:
                print "%d no elevation data" % segments.getValue(self.joinnames['comid'])
                self.ofp.write("%d no elevation data\n" % segments.getValue(self.joinnames['comid']))
                FLtable.deleteRow(segments)
                zerocount += 1
            elif segments.getValue(self.joinnames['ThinnerCod']) == -9:
                print "%d ThinnerCod=-9" % segments.getValue(self.joinnames['comid'])
                self.ofp.write("%d ThinnerCod=-9\n" % segments.getValue(self.joinnames['comid']))
                FLtable.deleteRow(segments)
                tcount += 1
        #  read in discretization information
        DX, DY, NLAY, NROW, NCOL, i = disutil.read_meta_data(indat.MFdis)

        # update the "node" field in indat.MFgrid
        # if there is a field with unique values, assume it's ok
        # otherwise delete the column if it already exists
        # NB --> only evaluating the first 100 rows...
        print 'verifying that there is a "cellnum" field in {0:s}'.format(indat.MFgrid)
        hascellnum = False
        cellnumunique = 0
        MFgridflds = arcpy.ListFields(indat.MFgrid)
        for cfield in MFgridflds:
            if cfield.name.lower() == 'cellnum':
                hascellnum = True
        if hascellnum:
            # now check to see that there are unique values in cell
            cursor = arcpy.SearchCursor(indat.MFgrid)
            cellvals = []
            crows = 0
            for row in cursor:
                if crows > 100:
                    break
                else:
                    crows += 1
                    cellvals.append(row.getValue('cellnum'))
            cellnumunique = len(set(cellvals))
            del cellvals
            del row
            del cursor

        if cellnumunique > 1:
            print '"cellnum" field in place with unique values in {0:s}'.format(indat.MFgrid)
        else:
            for fld in arcpy.ListFields(indat.MFgrid):
                if fld == 'cellnum':
                    arcpy.DeleteField_management(indat.MFgrid, 'cellnum')
            arcpy.AddField_management(indat.MFgrid, 'cellnum', 'LONG')
            calcexpression = '((!row!-1)*{0:d}) + !column!'.format(NCOL)
            arcpy.CalculateField_management(indat.MFgrid, 'cellnum', calcexpression, 'PYTHON')
            print 'updated "cellnum" field in {0:s}'.format(indat.MFgrid)




        print "...removed %s segments with no elevation data" %(zerocount)
        self.ofp.write("...removed %s segments with no elevation data\n" %(zerocount))
        print "...removed %s segments with ThinnerCod = -9\n" %(tcount)
        self.ofp.write("...removed %s segments with ThinnerCod = -9\n" %(tcount))
        print ("Performing spatial join (one-to-many) of NHD flowlines to model grid to get river cells..." +
               "(this step may take several minutes or more)\n")
        arcpy.SpatialJoin_analysis(indat.MFgrid, "Flowlines",
                                   indat.CELLS,
                                   "JOIN_ONE_TO_MANY",
                                   "KEEP_COMMON")

        # add in cellnum field for backwards compatibility
 #       arcpy.AddField_management(indat.CELLS, "CELLNUM", "LONG")
 #       arcpy.CalculateField_management(indat.CELLS, "CELLNUM", "!node!", "PYTHON")

        print "Dissolving river cells on cell number to isolate unique cells...\n"
        self.getfield(indat.CELLS, "cellnum", "cellnum")
        arcpy.Dissolve_management(indat.CELLS, indat.CELLS_DISS, self.joinnames['cellnum'])

        print "Exploding NHD segments to grid cells using Intersect and Multipart to Singlepart..."
        arcpy.Intersect_analysis([indat.CELLS_DISS, "Flowlines"], "tmp_intersect.shp")
        arcpy.MultipartToSinglepart_management("tmp_intersect.shp", indat.intersect)
        print "\n"
        print "Adding in stream geometry"
        #set up list and dictionary for fields, types, and associated commands
        fields = ('X_start', 'Y_start', 'X_end', 'Y_end', 'LengthFt')
        types = {'X_start': 'DOUBLE',
                 'Y_start': 'DOUBLE',
                 'X_end': 'DOUBLE',
                 'Y_end': 'DOUBLE',
                 'LengthFt': 'DOUBLE'}
        commands = {'X_start': "float(!SHAPE.firstpoint!.split()[0])",
                    'Y_start': "float(!SHAPE.firstpoint!.split()[1])",
                    'X_end': "float(!SHAPE.lastpoint!.split()[0])",
                    'Y_end': "float(!SHAPE.lastpoint!.split()[1])",
                    'LengthFt': "float(!SHAPE.length!)"}

        #add fields for start, end, and length
        for fld in fields:
            arcpy.AddField_management(indat.intersect, fld, types[fld])

        #calculate the fields
        for fld in fields:
            print "\tcalculating %s(s)..." % (fld)
            arcpy.CalculateField_management(indat.intersect, fld, commands[fld], "PYTHON")
        self.ofp.write('\n' + 25*'#' + '\nRemoving reaches with lengths less than or equal to %s...\n' % indat.reach_cutoff)
        print "\nRemoving reaches with lengths less than or equal to %s..." % indat.reach_cutoff
        self.getfield(indat.intersect, "comid", "comid")
        self.getfield(indat.intersect, "cellnum", "cellnum")
        self.getfield(indat.intersect, "lengthft", "Length")
        table = arcpy.UpdateCursor(indat.intersect)
        count = 0
        for reaches in table:
            if reaches.getValue(self.joinnames["Length"]) <= indat.reach_cutoff:
                print "segment: %d, cell: %s, length: %s" % (reaches.getValue(self.joinnames["comid"]),
                                                            reaches.getValue(self.joinnames["cellnum"]),
                                                            reaches.getValue(self.joinnames["Length"]))
                self.ofp.write("segment: %d, cell: %s, length: %s\n"
                          %(reaches.getValue(self.joinnames["comid"]),
                            reaches.getValue(self.joinnames["cellnum"]),
                            reaches.getValue(self.joinnames["Length"])))
                table.deleteRow(reaches)
                count += 1
        print "removed %s reaches with lengths <= %s\n" % (count, indat.reach_cutoff)
        self.ofp.write("removed %s reaches with lengths <= %s\n" % (count, indat.reach_cutoff))
        print "removing cells corresponding to those reaches..."

        # temporarily join river_cells_dissolve to river explode; record nodes with no elevation information
        arcpy.MakeFeatureLayer_management(indat.CELLS_DISS, "river_cells_dissolve")
        arcpy.MakeFeatureLayer_management(indat.intersect, "river_explode")
        arcpy.AddJoin_management("river_cells_dissolve",
                                 "cellnum",
                                 "river_explode",
                                 "cellnum",
                                 "KEEP_ALL")  # this might not work as-in in stand-alone mode
        self.getfield("river_cells_dissolve", "cellnum", "cellnum")
        self.getfield("river_cells_dissolve", "maxelevsmo", "maxelevsmo")
        table = arcpy.SearchCursor("river_cells_dissolve")
        nodes2delete = []
        for row in table:
            if row.isNull(self.joinnames["maxelevsmo"]):
                nodes2delete.append(row.getValue(self.joinnames["cellnum"]))
        arcpy.RemoveJoin_management("river_cells_dissolve", "river_explode")

        # preserve the FragID code as FragID for all future reference
        arcpy.AddField_management(indat.intersect, "FragID", "LONG")
        arcpy.CalculateField_management(indat.intersect, "FragID", "!FID!", "PYTHON")

        # remove cellnums with no elevation information from river_explode
        self.ofp.write('\n' + 25*'#' + '\nRemoving nodes with no elevation information from river_explode\n')
        print 'Removing nodes with no elevation information from river_explode'
        self.getfield(indat.CELLS_DISS, "cellnum", "cellnum")
        table = arcpy.UpdateCursor(indat.CELLS_DISS)
        count = 0
        for cells in table:
            if cells.getValue(self.joinnames["cellnum"]) in nodes2delete:
                print "%d" % (cells.getValue(self.joinnames["cellnum"]))
                self.ofp.write('%d\n' % (cells.getValue(self.joinnames["cellnum"])))
                table.deleteRow(cells)
                count += 1
        print "removed %s cells\n" % (count)
        self.ofp.write("removed %s cells" % (count))

        print "removing any remaining disconnected reaches..."
        self.ofp.write('\n' + 25*'#' + '\nremoving any remaining disconnected reaches...\n')
        self.getfield(indat.intersect, "cellnum", "cellnum")
        table = arcpy.UpdateCursor(indat.intersect)
        count = 0
        for reaches in table:
            if reaches.getValue(self.joinnames["cellnum"]) in nodes2delete:
                print "%d" % (reaches.getValue(self.joinnames["cellnum"]))
                self.ofp.write('%d\n' % (reaches.getValue(self.joinnames["cellnum"])))
                table.deleteRow(reaches)
                count += 1
        if count > 0:
            print "removed %s disconnected reaches" % count
            self.ofp.write("removed %s disconnected reaches\n" % count)
        else:
            print "no disconnected reaches found!"
            self.ofp.write("no disconnected reaches found!\n")
        print "\n"
        print "Done with pre-processing, ready to run intersect!"
        self.ofp.write('\n' + '#' * 25 + '\nDone with pre-processing, ready to run intersect!')
        ts = time.time()
        end_time = datetime.datetime.fromtimestamp(ts).strftime('%Y-%m-%d %H:%M:%S')

        self.ofp.write('\n' + '#' * 25 + '\nEnd Time: %s\n' % end_time + '#' * 25)
        self.ofp.close()

class SFROperations:
    """
    class to make operations on data
    """
    def __init__(self, SFRdata):
        self.SFRdata = SFRdata
        self.newCOMIDdata = dict()

    def getfield(self, table, joinname, returnedname):
    # get name of field (useful for case issues and appended field names in joined tables, etc)
        Fields = arcpy.ListFields(table)
        joinname = joinname.lower()
        for field in Fields:
            if joinname in field.name.lower():
                joinname = field.name
                break
        self.joinnames[returnedname] = joinname

    def intersect(self):
        """
        merge the NHDplus information with the model grid
        this was originally the intersect.py script
        """
        # bring data in as layers
        #set workspace


        #convert to layers
        arcpy.MakeFeatureLayer_management(self.SFRdata.Flowlines_unclipped, 'nhd_lyr')
        arcpy.MakeFeatureLayer_management(self.SFRdata.MFdomain, 'grid_lyr')
        print "selecting streams that cross model grid boundary..."
        arcpy.SelectLayerByLocation_management('nhd_lyr', 'CROSSED_BY_THE_OUTLINE_OF', 'grid_lyr')
        arcpy.CopyFeatures_management('nhd_lyr', 'intersect.shp')

        #copy the model NHD streams to a temp shapefile, find the ends that match
        #the streams that were clipped by the boundary and update the lengthKm,
        #minsmoothelev, maxsmoothelev in the MODLNHD
        if arcpy.Exists('temp.shp'):
            print 'first removing old version of temp.shp'
            arcpy.Delete_management('temp.shp')
        arcpy.CopyFeatures_management(self.SFRdata.Flowlines, 'temp.shp')

        #add fields for start, end, and length to the temp and intersect
        #shapefiles  (use LENKM as field name because temp already has LENGHTKM)
        print "adding fields for start, end and length..."
        shapelist = ('temp.shp', 'intersect.shp')
        for shp in shapelist:
            arcpy.AddField_management(shp, 'STARTX', 'DOUBLE')
            arcpy.AddField_management(shp, 'STARTY', 'DOUBLE')
            arcpy.AddField_management(shp, 'ENDX', 'DOUBLE')
            arcpy.AddField_management(shp, 'ENDY', 'DOUBLE')
            arcpy.AddField_management(shp, 'LENKM', 'DOUBLE')

        print "calculating new info for fields..."
        #calculate the fields, convert length to km - projection is in feet
        for shp in shapelist:
            arcpy.CalculateField_management(shp, 'STARTX', "float(!SHAPE.firstpoint!.split()[0])", "PYTHON")
            arcpy.CalculateField_management(shp, 'STARTY', "float(!SHAPE.firstpoint!.split()[1])", "PYTHON")
            arcpy.CalculateField_management(shp, 'ENDX', "float(!SHAPE.lastpoint!.split()[0])", "PYTHON")
            arcpy.CalculateField_management(shp, 'ENDY', "float(!SHAPE.lastpoint!.split()[1])", "PYTHON")
            arcpy.CalculateField_management(shp, 'LENKM', "float(!SHAPE.length@kilometers!)", "PYTHON")

        #go through intersect, identify which end matches COMID in temp
        #find new length in temp and use linear interpolation to get new elev
        #finally put COMID out to <outfile> (named above) to indicate
        #if the cut-off is flowing out of grid or into grid so the
        #routing tables in the final datasets do not route out of grid
        #and back in. Also identifies to user ends of streams that
        #could accept inflow conditions for SFR
        print "fixing routing for streams that cross the grid boundary..."

        eps = self.SFRdata.eps
        # make a list of COMIDs that are found for later reference
        comidlist = []
        intersects = arcpy.SearchCursor('intersect.shp')
        manual_intervention = 0
        for stream in intersects:
            comid = int(stream.COMID)
            query = "COMID = {0:d}".format(comid)
            stx = stream.STARTX
            sty = stream.STARTY
            endx = stream.ENDX
            endy = stream.ENDY
            lenkm = stream.LENKM
            clippedstream = arcpy.SearchCursor('temp.shp', query)
            for clip in clippedstream:
                clstx = clip.STARTX
                clsty = clip.STARTY
                clendx = clip.ENDX
                clendy = clip.ENDY
                cllen = clip.LENKM
                clmaxel = clip.MAXELEVSMO
                clminel = clip.MINELEVSMO
                #find the end that matches
                stdiffx = stx-clstx
                stdiffy = sty-clsty
                enddiffx = endx-clendx
                enddiffy = endy-clendy
                if np.fabs(stdiffx) < eps and np.fabs(stdiffy) < eps:
                    comidlist.append(comid)
                    self.newCOMIDdata[comid] = COMIDPropsForIntersect(
                        comid, 'OUT', clstx, clsty, clendx, clendy, clmaxel,
                        clminel, cllen, lenkm
                    )
                elif np.fabs(enddiffx) < eps and np.fabs(enddiffy) < eps:
                    comidlist.append(comid)
                    self.newCOMIDdata[comid] = COMIDPropsForIntersect(
                        comid, 'IN', clstx, clsty, clendx, clendy, clmaxel,
                        clminel, cllen, lenkm
                    )
                else:
                    manual_intervention += 1
                    if manual_intervention == 1:
                        ofp = open('boundary_manual_fix_issues.txt', 'w')
                        ofp.write('The following COMIDs identify streams that need manual attention.\n')
                        ofp.write('Fix in the files {0:s} and river_explode.shp. Then rerun intersect.py\n'.format(self.SFRdata.Flowlines))
                        ofp.write('#' * 16 + '\n')
                    print 'both ends are cut off for comid {0:d}\n'.format(comid)
                    ofp.write('both ends are cut off for comid {0:d}\n'.format(comid))
                    print 'need to fix it manually'
        del intersects, stream, clip, clippedstream
        if manual_intervention:
            ofp.write('#' * 16 + '\n')
            ofp.close()

        #create a new working NHD shapefile incorporating new values just found

        print "Creating new shapefile {0:s}".format(self.SFRdata.NHD)
        arcpy.CopyFeatures_management(self.SFRdata.Flowlines, self.SFRdata.NHD)
        intersects = arcpy.UpdateCursor(self.SFRdata.NHD)
        for stream in intersects:
            comid = stream.COMID
            if comid in comidlist:
                stream.LENGTHKM = self.newCOMIDdata[comid].newlength
                stream.MAXELEVSMO = self.newCOMIDdata[comid].newmaxel
                stream.MINELEVSMO = self.newCOMIDdata[comid].newminel
                intersects.updateRow(stream)
        del stream, intersects

        # finally, save out the routing information
        print "Saving routing information to {0:s}".format('boundaryClipsRouting.txt')
        ofp = open('boundaryClipsRouting.txt', 'w')
        ofp.write("FROMCOMID,TOCOMID\n")
        for currcomid in self.newCOMIDdata:
            if self.newCOMIDdata[currcomid].inout == 'IN':
                ofp.write("99999,{0:d}\n".format(self.newCOMIDdata[currcomid].comid))
            else:
                ofp.write("{0:d},99999\n".format(self.newCOMIDdata[currcomid].comid))
        ofp.close()
        if manual_intervention:
            print 'Some manual intervention required:\n' \
                  'See boundary_manual_fix_issues.txt for details'

    def make_rivers_table(self, FragIDdata):
        """
        from assign_and_route -->
        """
        print "Setting up the elevation table --> {0:s}".format(self.SFRdata.rivers_table)
        if arcpy.Exists(self.SFRdata.rivers_table):
            arcpy.Delete_management(self.SFRdata.rivers_table)
        arcpy.CreateTable_management(os.getcwd(), self.SFRdata.rivers_table)
        arcpy.AddField_management(self.SFRdata.rivers_table, "OLDFragID", "LONG")
        arcpy.AddField_management(self.SFRdata.rivers_table, "CELLNUM", "LONG")
        arcpy.AddField_management(self.SFRdata.rivers_table, "ELEVMAX", "DOUBLE")
        arcpy.AddField_management(self.SFRdata.rivers_table, "ELEVAVE", "DOUBLE")
        arcpy.AddField_management(self.SFRdata.rivers_table, "ELEVMIN", "DOUBLE")
        segcounter = 0
        rows = arcpy.InsertCursor(self.SFRdata.rivers_table)
        fix_comids_summary = []
        fixcomids_flag = False
        for comid in FragIDdata.allcomids:
            segcounter += 1
            FragIDlist = FragIDdata.comid_FragID[comid]
            start_has_end = dict()
            end_has_start = dict()

            for i in FragIDlist:
                haveend = False
                havestart = False
                for j in FragIDlist:
                    if j != i:
                        diffstartx = FragIDdata.allFragIDs[i].startx - FragIDdata.allFragIDs[j].endx
                        diffstarty = FragIDdata.allFragIDs[i].starty - FragIDdata.allFragIDs[j].endy
                        diffendx = FragIDdata.allFragIDs[i].endx - FragIDdata.allFragIDs[j].startx
                        diffendy = FragIDdata.allFragIDs[i].endy - FragIDdata.allFragIDs[j].starty
                        if np.fabs(diffstartx) < self.SFRdata.rfact and np.fabs(diffstarty) < self.SFRdata.rfact:
                            start_has_end[i] = j
                            haveend = True
                        if np.fabs(diffendx) < self.SFRdata.rfact and np.fabs(diffendy) < self.SFRdata.rfact:
                            end_has_start[i] = j
                            havestart = True
                        if haveend and havestart:
                            break

            #find key in start_has_end that didn't match an end and
            #key in end_has_start that didn't match a start
            numstart = 0
            numend = 0
            startingFragID = []
            endingFragID = []
            for test in FragIDlist:
                if test not in start_has_end:
                    startingFragID.append(test)
                    numstart += 1
                if test not in end_has_start:
                    endingFragID.append(test)
                    numend += 1
            if numstart != 1 or numend != 1:
                if not fixcomids_flag:
                    outfile = open("fix_com_IDs.txt", 'w')
                    fixcomids_flag = True
                outfile.write("numstart =" + str(numstart) + " \n")
                outfile.write("numend = " + str(numend) + " \n")
                outfile.write("starting FragIDs: " + ",".join(map(str, startingFragID)) + "\n")
                outfile.write("ending FragIDs: " + ",".join(map(str, endingFragID)) + "\n")
                outfile.write("manually fix COMID = %d\n" %comid)
                fix_comids_summary.append('%d\n' %comid)
                FragIDdata.noelev[comid] = 1  #set flag
                continue
            orderedFragID = []
            orderedFragID.append(startingFragID[0])
            for i in range(1, len(end_has_start)):
                orderedFragID.append(end_has_start[orderedFragID[i-1]])
            if orderedFragID[-1] != endingFragID[0]:       #  don't repeat the last entry FragID...
                orderedFragID.append(endingFragID[0])
            #total length read through lengthkm didn't always match up
            #to the sum of the lengths of the segments (exactly), sumup total length
            totallength = 0
            for i in range(0, len(orderedFragID)):
                totallength += FragIDdata.allFragIDs[orderedFragID[i]].lengthft
            if totallength == 0:
                exit('check length ft for FragIDs in COMID= %d' % comid)
            FragIDdata.return_smoothelev_comid(comid)
            slope = (FragIDdata.maxelev - FragIDdata.minelev)/totallength
            distance = 0.
            FragIDdata.COMID_orderedFragID[comid] = orderedFragID
            for i in range(0, len(orderedFragID)):
                maxcellrivelev = FragIDdata.maxelev - slope*distance
                distance += FragIDdata.allFragIDs[orderedFragID[i]].lengthft
                mincellrivelev = FragIDdata.maxelev - slope*distance
                avecellrivelev = 0.5*(maxcellrivelev + mincellrivelev)
                FragIDdata.allFragIDs[orderedFragID[i]].segelevinfo = avecellrivelev
                row = rows.newRow()
                row.OLDFragID = orderedFragID[i]
                row.CELLNUM = FragIDdata.allFragIDs[orderedFragID[i]].cellnum
                row.ELEVMAX = maxcellrivelev
                row.ELEVAVE = avecellrivelev
                row.ELEVMIN = mincellrivelev
                rows.insertRow(row)
        # write out the summary of comids to fix, then close the outfile
        if len(fix_comids_summary) > 0:
            print 'Some cells have multiple COMIDs entering and/or leaving.\n See file "fix_comids.txt"'
            outfile.write('#' * 30 + '\nSummary of COMIDS to fix:\n' +
                          'Delete these COMIDs from river_explode.shp, \n' +
                          'then run CleanupRiverCells.py and rerun Assign_and_Route.py\n')
            [outfile.write(line) for line in fix_comids_summary]
            outfile.close()
        del row
        del rows

    def reach_ordering(self, COMIDdata, FragIDdata, LevelPathdata):
        """
        crawl through the hydrosequence values and
        set a preliminary reach ordering file
        """
        indat = self.SFRdata
        SFRseq = 0
        # write out the candidate routing information by hydrosequence ordered
        ofp = open(indat.RCH, 'w')
        ofp.write('CELLNUM, COMID, hydroseq, uphydroseq, dnhydroseq, '
                  'levelpathID, dnlevelpath, SFRseq, localseq\n')
        for currhydroseq in COMIDdata.hydrosequence_sorted:
            ccomid = COMIDdata.hydrosequence_comids[currhydroseq]
            if ccomid not in FragIDdata.noelev.keys():
                # update the levelpathID hydrosequence data
                LevelPathdata.allids[COMIDdata.allcomids[ccomid].levelpathID].ordered_hydrosequence.append(currhydroseq)
                SFRseq += 1
                localseq = 0
                for cFragID in FragIDdata.COMID_orderedFragID[ccomid]:
                    localseq += 1
                    ofp.write('{0:d},{1:d},{2:d},{3:d},{4:d},{5:d},{6:d},{7:d},{8:d}\n'.format(
                    FragIDdata.allFragIDs[cFragID].cellnum,
                    ccomid,
                    COMIDdata.allcomids[ccomid].hydrosequence,
                    COMIDdata.allcomids[ccomid].uphydrosequence,
                    COMIDdata.allcomids[ccomid].downhydrosequence,
                    COMIDdata.allcomids[ccomid].levelpathID,
                    LevelPathdata.allids[COMIDdata.allcomids[ccomid].levelpathID].down_levelpathID,
                    SFRseq,
                    localseq
                    ))
        ofp.close()

        # calculate and list unique cellnums and FragIDs in downstream order by levelpathID
        for clevelpathid in LevelPathdata.level_ordered:
            LevelPathdata.allids[clevelpathid].ordered_hydrosequence = \
                sorted(list(set(LevelPathdata.allids[clevelpathid].ordered_hydrosequence)), reverse=True)
            for currhydroseq in LevelPathdata.allids[clevelpathid].ordered_hydrosequence:
                ccomid = COMIDdata.hydrosequence_comids[currhydroseq]
                if ccomid not in FragIDdata.noelev.keys():
                    for cFragID in FragIDdata.COMID_orderedFragID[ccomid]:
                        if FragIDdata.allFragIDs[cFragID].cellnum not in LevelPathdata.allids[clevelpathid].ordered_cellnums:
                            LevelPathdata.allids[clevelpathid].ordered_cellnums.append(
                            FragIDdata.allFragIDs[cFragID].cellnum
                            )
                        LevelPathdata.allids[clevelpathid].ordered_FragIDs.append(cFragID)

    def build_SFR_package(self, SFRdata):

        print "Building new SFR package file..."
        Mat1 = np.genfromtxt(SFRdata.MAT1, delimiter=',', names=True, dtype=None)
        Mat2 = np.genfromtxt(SFRdata.MAT1, names=True, delimiter=',', dtype=None)

        SFRoutfile = SFRdata.OUT

        if SFRdata.tpl:
            SFRoutfile = '_'.join(SFRdata.OUT.split('.'))+'.tpl'
        else:
            # if building an SFR package (after PEST has written it)
            # read in PEST-adjusted value for streambed conductance
            SFRinputdata = open(SFRoutfile, 'r').readlines()
            Cond = float(SFRinputdata[3].strip().split()[-1])
            Mat1['bed_K'] = np.ones(len(Mat1))*Cond
        nreaches = len(Mat1)
        nseg = np.max(Mat1['segment'])
        ofp = open(SFRoutfile, 'w')
        if SFRdata.tpl:
            ofp.write("ptf ~\n")
        ofp.write("#SFRpackage file generated by Python Script using NHDPlus v2 data\n")
        ofp.write('{0:d} {1:d} {2:d} {3:d} {4:d} {5:d} {6:d} {7:d} {8:d} {9:d} {10:d} {11:d}\n'.format(
            -1*nreaches,
            nseg,
            SFRdata.nsfrpar,
            SFRdata.nparseg,
            SFRdata.const,
            SFRdata.dleak,
            SFRdata.istcb1,
            SFRdata.istcb2,
            SFRdata.isfropt,
            SFRdata.nstrail,
            SFRdata.isuzn,
            SFRdata.nsfrsets
        ))

        for i in range(len(Mat1)):
            slope = Mat1['bed_slope'][i]
            if slope <= SFRdata.minimum_slope: # one last check for negative or zero slopes
                slope = SFRdata.minimum_slope
            if SFRdata.tpl:
                bedK = '~SFRc'
            else:
                bedK = '{0:e}'.format(Mat1['bed_K'][i])
            ofp.write('{0:d} {1:d} {2:d} {3:d} {4:d} {5:e} {6:e} {7:e} {8:e} {9:s}\n'.format(
                Mat1['layer'][i],
                Mat1['row'][i],
                Mat1['column'][i],
                Mat1['segment'][i],
                Mat1['reach'][i],
                Mat1['length_in_cell'][i],
                Mat1['top_streambed'][i],
                slope,
                SFRdata.bedthick,
                bedK))
        ofp.write('{0:d} 0 0 0\n'.format(nseg))
        for i in range(len(Mat2)):
            seg = Mat2['segment'][i]
            seg_Mat1_inds = np.where(Mat1['segment'] == seg)
            seginfo = Mat1[seg_Mat1_inds]
            ofp.write('{0:d} {1:d} {2:d} 0 {3:e} 0.0 0.0 0.0 {4:e}\n'.format(
                seg,
                SFRdata.icalc,
                Mat2['outseg'][i],
                Mat2['flow'][i],
                SFRdata.roughness_coeff
                ))

            if SFRdata.modify_segment_widths and seg in segments2modify:
                ofp.write('{0:e}\n'.format(seginfo['width_in_cell'][0]))
                ofp.write('{0:e}\n'.format(seginfo['width_in_cell'][-1]))
            else:
                if icalc==0:
                    ofp.write('{0:e} {1:e}\n'.format(seginfo['width_in_cell'][0], SFRdata.stream_depth))
                    ofp.write('{0:e} {1:e}\n'.format(seginfo['width_in_cell'][-1], SFRdata.stream_depth))
                else:
                    ofp.write('{0:e}\n'.format(seginfo['width_in_cell'][0]))
                    ofp.write('{0:e}\n'.format(seginfo['width_in_cell'][-1]))
        ofp.close()



class ElevsFromContours:
    def __init__(self, SFRdata):
        self.intersect_dist_table = SFRdata.Contours_intersect_distances
        self.elevs_edited = []
        self.in_between_contours = []
        self.comids_with_no_contour_intersects = []

    def interpolate_elevs(self, FragIDdata, start_fid, end_fid):
        # interpolate max/min elevation values for each FragID between start and end fids

        # first setup indexing
        # start_fid is between first reach in current comid and end_fid
        # (for cases where up/down contour is outide of current comid, it was already reset to the first or last reach)
        dist = 0
        end_reach = FragIDdata.COMID_orderedFragID[self.current_comid].index(end_fid)
        start_reach = FragIDdata.COMID_orderedFragID[self.current_comid].index(start_fid)

        # compute max elevation in first FragID
        if end_fid == FragIDdata.COMID_orderedFragID[self.current_comid][-1]:
            # downstream contour was below current comid
            dist += self.downstream_dist
            FragIDdata.allfids[end_fid].elev_min = self.end_elev + self.slope * dist
            dist += FragIDdata.allfids[end_fid].lengthft
            FragIDdata.allfids[end_fid].elev_max = self.end_elev + self.slope * dist

        else:
            dist = np.min(FragIDdata.allfids[end_fid].elev_distance)
            FragIDdata.allfids[end_fid].elev_max = self.end_elev + self.slope * dist
        print 'fid:%s min/max elevs %s %s' % (end_fid, FragIDdata.allfids[end_fid].elev_min, FragIDdata.allfids[end_fid].elev_max)

        # compute max and min elevations in subsequent FragIDs
        ind = end_reach
        for fid in FragIDdata.COMID_orderedFragID[self.current_comid][start_reach:end_reach][::-1]:
            ind -= 1
            previous_fid = FragIDdata.COMID_orderedFragID[self.current_comid][ind + 1]
            FragIDdata.allfids[fid].elev_min = FragIDdata.allfids[previous_fid].elev_max
            dist += FragIDdata.allfids[fid].lengthft
            FragIDdata.allfids[fid].elev_max = self.end_elev + self.slope * dist
            print 'fid:%s min/max elevs %s %s' % (fid, FragIDdata.allfids[fid].elev_min, FragIDdata.allfids[fid].elev_max)


    def get_dist_slope(self, comid, FragIDdata, COMIDdata):

            for fid in self.reachlist:
                print "comid %s, fid %s" %(comid,fid)

                # looking downstream for first contour below current comid
                if self.downstream:

                    # at end of comid, check for outlet
                    if fid == self.reachlist[-1]:
                        # another downcomid exists, continue
                        try:
                            COMIDdata.allcomids[COMIDdata.allcomids[comid].to_comid[0]]
                        # at outlet; assign downstream elev using NHD
                        except KeyError:
                            self.downstream_dist += FragIDdata.allfids[fid].lengthft
                            self.downstream_contour_comid = comid
                            self.end_elev = FragIDdata.allfids[fid].minsmoothelev
                            self.downstream = False
                            break
                    # found contour; assign downstream elev
                    elif fid in self.elevs_edited:
                        self.downstream_dist += np.min(FragIDdata.allfids[fid].elev_distance)
                        self.downstream_contour_comid = comid
                        self.end_elev = np.max(FragIDdata.allfids[fid].contour_elev)
                        self.downstream = False
                        break
                    else:
                        self.downstream_dist += FragIDdata.allfids[fid].lengthft

                # moving upstream
                if self.upstream:

                    # most upstream reach in comid, check for headwaters or edge of grid
                    # if from_comid is 0, headwater; or, if no from_comid, stream originates outside of grid
                    # in both cases, use NHD to set end elevation, unless slope is negative, then set slope to 0
                    if fid == FragIDdata.COMID_orderedFragID[comid][0]:

                        # in all cases, add distance first
                        self.upstream_dist += FragIDdata.allfids[fid].lengthft

                        # for multiple from_comids (confluence)
                        for upid in COMIDdata.allcomids[comid].from_comid:
                            try:
                                COMIDdata.allcomids[upid]
                                if upid == 0:
                                    headwater = True
                                else:
                                    # if an upstream segment is encountered that isn't a headwater,
                                    # continue interpolating into that segment
                                    headwater = False
                                    break
                            except KeyError:
                                headwater = True

                        if headwater:

                            # set start_elev and calculate slope
                            self.start_elev = FragIDdata.allfids[fid].maxsmoothelev
                            self.slope = (self.start_elev - self.end_elev) / self.upstream_dist
                            if self.slope < 0:
                                self.slope = 0

                            # set end_fid (default is last FragID in current_comid)
                            # if downstream contour found in current comid:
                            #if self.downstream_contour_comid == self.current_comid:
                                #self.end_FragID = self.reachlist[0]

                            # set start_FragID
                            # if upstream contour found in current comid:
                            if comid == self.current_comid:
                                self.start_FragID = FragID
                            # or if upstream contour was found above current comid
                            else:
                                self.start_FragID = FragIDdata.COMID_orderedFragID[self.current_comid][0]

                            # go to interpolation
                            break

                        else:
                            continue

                    # found a contour
                    elif FragID in self.elevs_edited:

                        # calculate distance; reset downstream distance
                        self.upstream_dist += FragIDdata.allFragIDs[FragID].lengthft - np.max(FragIDdata.allFragIDs[FragID].elev_distance)

                        # set start_elev and calculate slope
                        self.start_elev = np.min(FragIDdata.allFragIDs[FragID].contour_elev)
                        self.slope = (self.start_elev - self.end_elev) / self.upstream_dist

                        # set end_FragID (default is last FragID in current_comid)
                        # if downstream contour found in current comid:
                        #if self.downstream_contour_comid == self.current_comid:
                            #self.end_FragID = self.reachlist[0]

                        # set start_FragID
                        # if upstream contour found in current comid:
                        if comid == self.current_comid:
                            self.start_FragID = FragID
                        # or if upstream contour was found above current comid
                        else:
                            self.start_FragID = FragIDdata.COMID_orderedFragID[self.current_comid][0]

                        # break out of get_dist_slope and go to interpolation
                        break

                    # no contour found, keep moving upstream
                    else:
                        self.upstream_dist += FragIDdata.allFragIDs[FragID].lengthft


    def get_contour_intersections(self, FragIDdata, COMIDdata):

        '''
        #The slow way with Arc
        # loop through rows in contours intersect table
        distances = arcpy.SearchCursor(self.intersect_dist_table)
<<<<<<< HEAD
        elevs_edited = []
        in_between_contours = []
        print "getting elevations from elevation contour intersections..."
=======

        print "getting elevations from topographic contour intersections..."
>>>>>>> e754cf3b
        for row in distances:
            print row
            comid = int(row.COMID)
            cellnum = int(row.node)

<<<<<<< HEAD
            # loop through FIDdata: if comid and cellnum match, update elevation from contours intersect table
            for fid in self.FIDdata.COMID_orderedFID[comid]:
                if self.FIDdata.allfids[fid].cellnum == cellnum:
                    self.FIDdata.allfids[fid].contour_elev == float(row.ContourEle)
                    self.FIDdata.allfids[fid].elev_distance = float(row.fmp)
                    elevs_edited.append(fid)
                # reset all elevations not updated from the contours to 0
                elif fid not in in_between_contours:
                    self.FIDdata.allfids[fid].contour_elev = 0
                    in_between_contours.append(fid)
        '''
        # not sure if this way would be faster or slower
        for fid in self.FIDdata.allfids.keys():
            if fid not in elevs_edited:
                self.FIDdata.allfids[fid].contour_elev = 0
        '''
        # update elevations by COMID
        print "updating elevations in FID database..."
        comids_with_no_contour_intersects = []
        for comid in self.FIDdata.COMID_orderedFID.keys():
=======
            # loop through FragIDs in comid, if cellnum matches, get contour elevation and distance
            for FragID in FragIDdata.COMID_orderedFragID[comid]:
                if FragIDdata.allFragIDs[FragID].cellnum == cellnum:

                    # multiple contours in a FragID are appended to a list
                    # up and downstream slopes from an intersected FragID are calculated using
                    # respective max and min intersected contour values
                    FragIDdata.allFragIDs[FragID].contour_elev.append(float(row.ContourEle))
                    FragIDdata.allFragIDs[FragID].elev_distance.append(float(row.fmp))

                    self.elevs_edited.append(FragID)

            # build list of FragIDs that do not intersect any contours
            for FragID in FragIDdata.allFragIDs.keys():
                if FragID not in self.elevs_edited:
                    self.in_between_contours.append(FragID)
        '''
        # faster way with python
        distances = np.genfromtxt('distances.csv', names=True, delimiter=',', dtype=None)

        for row in distances:
            comid = int(row['COMID'])
            cellnum = int(row['node'])

            # loop through FragIDs in comid, if cellnum matches, get contour elevation and distance
            for FragID in FragIDdata.COMID_orderedFragID[comid]:
                if FragIDdata.allFragIDs[FragID].cellnum == cellnum:
                    # multiple contours in a FragID are appended to a list
                    # up and downstream slopes from an intersected FragID are calculated using
                    # respective max and min intersected contour values
                    FragIDdata.allFragIDs[FragID].contour_elev.append(float(row['ContourEle']))
                    FragIDdata.allFragIDs[FragID].elev_distance.append(float(row['fmp']))

                    self.elevs_edited.append(FragID)


    def assign_elevations_to_FragID(self, FragIDdata, COMIDdata):

        print "interpolating elevations to FragIDs..."
        knt = 0
        for comid in FragIDdata.COMID_orderedFragID.keys():
            knt += 1
>>>>>>> e754cf3b
            print comid
            print "comid number %s" % (knt)
            from_comid = COMIDdata.allcomids[comid].from_comid
            to_comid = COMIDdata.allcomids[comid].to_comid
            self.current_comid = comid

            # within each COMID, iterate going upstream (reversed)
            self.start_elev = None
            self.end_elev = None
            self.start_reach = 0
            self.start_FragID = FragIDdata.COMID_orderedFragID[comid][-1]
            self.end_FragID = FragIDdata.COMID_orderedFragID[comid][-1]
            self.end_reach = len(FragIDdata.COMID_orderedFragID[comid])
            self.dist = 0
            self.downstream_dist = 0
            self.upstream_dist = 0
            self.interp = False
            self.slope = -9999
            self.upstream = False
            self.downstream = False
            outlet = False

            # If comid is outlet, place "contour" elevation from NHD at end
            # (and upstream interpolation will start from there)
            if COMIDdata.allcomids[comid].to_comid[0] == 0:
                print "outlet!"
                outlet = True
            try:
                COMIDdata.allcomids[COMIDdata.allcomids[comid].to_comid[0]]
            except KeyError:
                print "outlet!"
                outlet = True
            if outlet:
                self.end_elev = FragIDdata.allFragIDs[self.end_FragID].minsmoothelev
                self.downstream_contour_comid = comid

            # Go downstream to find downstream contour in pair
            if not outlet:
                print "looking downstream for first contour"
                self.downstream = True
                self.in_current_comid = False
                self.reachlist = FragIDdata.COMID_orderedFragID[to_comid[0]]
                downcomid = to_comid[0]
                while self.downstream:
                    # reachlist is iterated over;
                    # self.start_reach is always 0 (termination is based on finding a contour)
                    # self.end_reach is updated each time a pair of contours is found
                    self.get_dist_slope(downcomid, FragIDdata, COMIDdata)
                    # if self.downstream = False, a contour or an outlet was found
                    if self.downstream:
                        downcomid = COMIDdata.allcomids[downcomid].to_comid[0]
                        self.reachlist = FragIDdata.COMID_orderedFragID[downcomid]

            # Go upstream to find upstream contour in pair; add distance from downstream
            print "looking upstream for second contour"
            self.upstream_dist += self.downstream_dist
            self.upstream = True
            self.interp = True
             # upstream from end of comid
            while self.interp:
                # reachlist is iterated over;
                # self.start_reach is always 0 (termination is based on finding a contour)
                # self.end_reach is updated each time a pair of contours is found
                self.reachlist = FragIDdata.COMID_orderedFragID[comid][self.start_reach:self.end_reach][::-1]
                self.get_dist_slope(comid, FragIDdata, COMIDdata)

                # if no slope yet, get_dist_slope ran to upstream end of comid without finding contour
                # break out of while loop to move to next comid
                if self.slope == -9999:
                    print "upstream contour not found in this comid, moving to next"
                    break

                # otherwise, currently an even number of contours in current comid (an upstream contour was found);
                # interpolate between before moving to next
                print "interpolating within comid..."
                # self.start_FragID was updated to current upstream contour by get_dist_slope
                # self.end_FragID was updated to next contour downstream by get_dist_slope
                self.interpolate_elevs(FragIDdata, self.start_FragID, self.end_FragID)

                # reset everything for next contour pair
                # upstream_dist begins with remainder of end_FragID (upstream contour)
                self.end_FragID = self.start_FragID
                self.end_elev = self.start_elev
                try:
                    self.upstream_dist = np.min(FragIDdata.allFragIDs[self.end_FragID].elev_distance)
                except ValueError:
                    self.upstream_dist = 0
                self.end_reach = FragIDdata.COMID_orderedFragID[comid].index(self.start_FragID)
                self.slope = -9999

                # if updated end_reach is 0, a contour intersects the most upstream FragID in current comid
                # (i.e. entire comid has been interpolated); break out of while loop
                if self.end_reach == 0:
                    self.interp = False
                    break

            # Next upstream contour not in current comid, go to (upstream) from_comid
            if self.interp and self.slope == -9999:
                print "looking in upstream comids..."
                slopes = []

                # loop through comids in from_comid
                for upcomid in from_comid:
<<<<<<< HEAD
                    print "trying %s" %(upcomid)
                    interp = True
                    while interp:
                        start_comid = comid
                        comid = COMIDdata.allcomids[comid].from_comid
                        reachlist = self.FIDdata.COMID_orderedFID[from_comid].reverse()
                        slope,dist,start_fid,end_fid,end_elev,interp = get_dist_slope(comid,reachlist,end_elev,dist,interp,elevs_edited)
                    # append slope to list of slopes
                    slopes.append(slope)
                start_fid = self.FIDdata.COMID_orderedFID[comid][0]
                # slope below confluence is minimum of all slopes for pairs of upstream/downstream contour intersections around confluence
                slope = np.min(slopes)
                interpolate_elevs(self.FIDdata,start_fid,end_fid,slope)
                # append first FID in comid downstream to elevs_edited, so that interpolation will stop here subsequently (avoids problems with multiple interpolations through confluence)
                elevs_edited.append(start_fid)


            # no contour intersected this comid; skip it for now
            elif not interp and slope == None:
                print "skipping %s, no contours found" %(comid)
                comids_with_no_contour_intersects.append(comid)
                continue

            # now find slope in downstream portion of comid that isn't populated yet
            # if outlet, all elevations have already been updated
            if to_comid[0] == 0:
                continue

            # first get distance to end of comid
            # first distance is length in end_fid minus position of contour intersection
            dist = self.FIDdata.allfids[end_fid].lengthft - self.FIDdata.allfids[end_fid].elev_distance

            # the append distances going towards downstream end of comid
            for fid in range(self.FIDdata.COMID_orderedFID[comid][-1]+1)[end_fid:-1]:
                dist += self.FIDdata.allfids[fid].lengthft

            # starting with total distance to end of current comid; continue into to_comid
            # end_elev should be preserved from above
            reachlist = self.FIDdata.COMID_orderedFID[to_comid[0]]
            interp = True
            slope,dist,start_fid,end_fid,end_elev,interp = get_dist_slope(to_comid[0],reachlist,end_elev,dist,interp,elevs_edited)
            except:
                print "um, exception"
            # if upstream contour not in current to_comid, go to next downstream to_comid
            current_comid = comid
            comid = to_comid
            if slope == None:
                while interp:
                    comid = COMIDdata.allcomids[comid].to_comid
                    reachlist = self.FIDdata.COMID_orderedFID[to_comid]
                    slope,dist,start_fid,end_fid,end_elev,interp = get_dist_slope(comid,reachlist,end_elev,dist,interp)

            slope = slope *-1 # need to invert slope since we're going in opposite direction

            # reset start and end FIDs to downstream portion of segment (only interpolating FIDs in current_comid)
            start_fid = end_fid
            end_fid = self.FIDdata.COMID_orderedFID[current_comid][-1]
            interpolate_elevs(self.FIDdata,start_fid,end_fid,slope)

            # finally, update all average elevation values for FIDs
            average_elevs(current_comid)



=======
                    print upcomid
                    self.interp = True  # self.interp might be false from another upcomid in from_comid list

                    # look in subsequent from_comids until upstream contour is found
                    # get_dist_slope will terminate
                    # Note: this does not guarantee that the minimum slope in the tree will be returned
                    # because the loop will terminate upon the first instance of an upstream contour in that branch
                    upcomids = [upcomid]
                    while self.interp:
                        for upid in upcomids:

                            # if multiple upids, and only first is headwater, get_dist_slope will leave interp = True.
                            # Skip past headwater.
                            try:
                                self.reachlist = FragIDdata.COMID_orderedFragID[upid][::-1]
                            except KeyError:
                                # if on the last upcomid, set interp to False and slope to 0
                                if upid == upcomids[-1]:
                                    self.interp = False
                                    self.slope = 0
                                continue

                            self.get_dist_slope(upid, FragIDdata, COMIDdata)
                            if not self.interp:
                                break
                            # need something here that handles missing keys for
                            # streams that originate outside of grid
                            upcomids = COMIDdata.allcomids[upid].from_comid
                            print "looking further upstream in %s" %(upcomids)
>>>>>>> e754cf3b

                    # append slope to list of slopes
                    slopes.append(self.slope)

                # slope below confluence is minimum of all slopes going through confluence
                # (avoids possible downstream elevation increase at confluence)
                self.slope = np.min(slopes)

                # to limit interpolation to current comid, reset start_FragID to first reach in current comid
                # end_FragID is preserved from downstream elevation contour in pair
                self.start_FragID = FragIDdata.COMID_orderedFragID[comid][0]

                self.interpolate_elevs(FragIDdata, self.start_FragID, self.end_FragID)

                # add "contour" elevation at first FragID downstream of confluence,
                # so that any subsequent interpolation from upstream will stop here
                # (avoids problems with multiple interpolations through confluence)

                FragIDdata.allFragIDs[self.start_FragID].contour_elev = FragIDdata.allFragIDs[self.start_FragID].elev_max
                FragIDdata.allFragIDs[self.start_FragID].elev_distance = [0]
                self.elevs_edited.append(self.start_FragID)







def widthcorrelation(arbolate):
    #estimate widths, equation from Feinstein and others (Lake
    #Michigan Basin model) width=0.1193*(x^0.5032)
    # x=arbolate sum of stream upstream of the COMID in meters
    #NHDPlus has arbolate sum in kilometers.
    #print a table with reachcode, order, estimated width, Fcode
    estwidth = 0.1193*math.pow(1000*arbolate,0.5032)


"""
###################
ERROR EXCEPTION CLASSES
###################
"""
class InputFileMissing(Exception):
    def __init__(self, infile):
        self.infile = infile
    def __str__(self):
        return('\n\nCould not open or parse input file {0}\n'.format(self.infile))<|MERGE_RESOLUTION|>--- conflicted
+++ resolved
@@ -1485,41 +1485,12 @@
         #The slow way with Arc
         # loop through rows in contours intersect table
         distances = arcpy.SearchCursor(self.intersect_dist_table)
-<<<<<<< HEAD
-        elevs_edited = []
-        in_between_contours = []
-        print "getting elevations from elevation contour intersections..."
-=======
 
         print "getting elevations from topographic contour intersections..."
->>>>>>> e754cf3b
         for row in distances:
-            print row
             comid = int(row.COMID)
             cellnum = int(row.node)
 
-<<<<<<< HEAD
-            # loop through FIDdata: if comid and cellnum match, update elevation from contours intersect table
-            for fid in self.FIDdata.COMID_orderedFID[comid]:
-                if self.FIDdata.allfids[fid].cellnum == cellnum:
-                    self.FIDdata.allfids[fid].contour_elev == float(row.ContourEle)
-                    self.FIDdata.allfids[fid].elev_distance = float(row.fmp)
-                    elevs_edited.append(fid)
-                # reset all elevations not updated from the contours to 0
-                elif fid not in in_between_contours:
-                    self.FIDdata.allfids[fid].contour_elev = 0
-                    in_between_contours.append(fid)
-        '''
-        # not sure if this way would be faster or slower
-        for fid in self.FIDdata.allfids.keys():
-            if fid not in elevs_edited:
-                self.FIDdata.allfids[fid].contour_elev = 0
-        '''
-        # update elevations by COMID
-        print "updating elevations in FID database..."
-        comids_with_no_contour_intersects = []
-        for comid in self.FIDdata.COMID_orderedFID.keys():
-=======
             # loop through FragIDs in comid, if cellnum matches, get contour elevation and distance
             for FragID in FragIDdata.COMID_orderedFragID[comid]:
                 if FragIDdata.allFragIDs[FragID].cellnum == cellnum:
@@ -1562,7 +1533,6 @@
         knt = 0
         for comid in FragIDdata.COMID_orderedFragID.keys():
             knt += 1
->>>>>>> e754cf3b
             print comid
             print "comid number %s" % (knt)
             from_comid = COMIDdata.allcomids[comid].from_comid
@@ -1666,72 +1636,6 @@
 
                 # loop through comids in from_comid
                 for upcomid in from_comid:
-<<<<<<< HEAD
-                    print "trying %s" %(upcomid)
-                    interp = True
-                    while interp:
-                        start_comid = comid
-                        comid = COMIDdata.allcomids[comid].from_comid
-                        reachlist = self.FIDdata.COMID_orderedFID[from_comid].reverse()
-                        slope,dist,start_fid,end_fid,end_elev,interp = get_dist_slope(comid,reachlist,end_elev,dist,interp,elevs_edited)
-                    # append slope to list of slopes
-                    slopes.append(slope)
-                start_fid = self.FIDdata.COMID_orderedFID[comid][0]
-                # slope below confluence is minimum of all slopes for pairs of upstream/downstream contour intersections around confluence
-                slope = np.min(slopes)
-                interpolate_elevs(self.FIDdata,start_fid,end_fid,slope)
-                # append first FID in comid downstream to elevs_edited, so that interpolation will stop here subsequently (avoids problems with multiple interpolations through confluence)
-                elevs_edited.append(start_fid)
-
-
-            # no contour intersected this comid; skip it for now
-            elif not interp and slope == None:
-                print "skipping %s, no contours found" %(comid)
-                comids_with_no_contour_intersects.append(comid)
-                continue
-
-            # now find slope in downstream portion of comid that isn't populated yet
-            # if outlet, all elevations have already been updated
-            if to_comid[0] == 0:
-                continue
-
-            # first get distance to end of comid
-            # first distance is length in end_fid minus position of contour intersection
-            dist = self.FIDdata.allfids[end_fid].lengthft - self.FIDdata.allfids[end_fid].elev_distance
-
-            # the append distances going towards downstream end of comid
-            for fid in range(self.FIDdata.COMID_orderedFID[comid][-1]+1)[end_fid:-1]:
-                dist += self.FIDdata.allfids[fid].lengthft
-
-            # starting with total distance to end of current comid; continue into to_comid
-            # end_elev should be preserved from above
-            reachlist = self.FIDdata.COMID_orderedFID[to_comid[0]]
-            interp = True
-            slope,dist,start_fid,end_fid,end_elev,interp = get_dist_slope(to_comid[0],reachlist,end_elev,dist,interp,elevs_edited)
-            except:
-                print "um, exception"
-            # if upstream contour not in current to_comid, go to next downstream to_comid
-            current_comid = comid
-            comid = to_comid
-            if slope == None:
-                while interp:
-                    comid = COMIDdata.allcomids[comid].to_comid
-                    reachlist = self.FIDdata.COMID_orderedFID[to_comid]
-                    slope,dist,start_fid,end_fid,end_elev,interp = get_dist_slope(comid,reachlist,end_elev,dist,interp)
-
-            slope = slope *-1 # need to invert slope since we're going in opposite direction
-
-            # reset start and end FIDs to downstream portion of segment (only interpolating FIDs in current_comid)
-            start_fid = end_fid
-            end_fid = self.FIDdata.COMID_orderedFID[current_comid][-1]
-            interpolate_elevs(self.FIDdata,start_fid,end_fid,slope)
-
-            # finally, update all average elevation values for FIDs
-            average_elevs(current_comid)
-
-
-
-=======
                     print upcomid
                     self.interp = True  # self.interp might be false from another upcomid in from_comid list
 
@@ -1761,7 +1665,6 @@
                             # streams that originate outside of grid
                             upcomids = COMIDdata.allcomids[upid].from_comid
                             print "looking further upstream in %s" %(upcomids)
->>>>>>> e754cf3b
 
                     # append slope to list of slopes
                     slopes.append(self.slope)
