__author__ = 'Fienen, Reeves, Leaf - USGS'

import xml.etree.ElementTree as ET
import arcpy
import os
import numpy as np
import SFR_arcpy
import time
import datetime
import discomb_utilities as disutil #  utility to read in a dis file


class SFRInput:
    """
    the SFRInput class holds all data from the XML-based input file
    """
    def __init__(self, infile):
        try:
            inpardat = ET.parse(infile)
        except:
            raise(InputFileMissing(infile))

        inpars = inpardat.getroot()

        self.compute_zonal = self.tf2flag(inpars.findall('.//compute_zonal')[0].text)
        self.preproc = self.tf2flag(inpars.findall('.//preproc')[0].text)
        self.reach_cutoff = float(inpars.findall('.//reach_cutoff')[0].text)
        self.rfact = float(inpars.findall('.//rfact')[0].text)
        self.MFgrid = inpars.findall('.//MFgrid')[0].text
        self.MFdomain = inpars.findall('.//MFdomain')[0].text
        self.MFdis = inpars.findall('.//MFdis')[0].text
        self.DEM = inpars.findall('.//DEM')[0].text
        self.intersect = inpars.findall('.//intersect')[0].text
        self.rivers_table = inpars.findall('.//rivers_table')[0].text
        self.PlusflowVAA = inpars.findall('.//PlusflowVAA')[0].text
        self.Elevslope = inpars.findall('.//Elevslope')[0].text
        self.Flowlines_unclipped = inpars.findall('.//Flowlines_unclipped')[0].text
        self.arcpy_path = inpars.findall('.//arcpy_path')[0].text
        self.FLOW = inpars.findall('.//FLOW')[0].text
        self.FTab = inpars.findall('.//FTab')[0].text
        self.Flowlines = inpars.findall('.//Flowlines')[0].text
        self.ELEV = inpars.findall('.//ELEV')[0].text
        self.CELLS = inpars.findall('.//CELLS')[0].text
        self.CELLS_DISS = inpars.findall('.//CELLS_DISS')[0].text
        self.NHD = inpars.findall('.//NHD')[0].text
        self.OUT = inpars.findall('.//OUT')[0].text
        self.MAT1 = inpars.findall('.//MAT1')[0].text
        self.MAT2 = inpars.findall('.//MAT2')[0].text
        self.WIDTH = inpars.findall('.//WIDTH')[0].text
        self.MULT = inpars.findall('.//MULT')[0].text
        self.ELEVcontours = inpars.findall('.//ELEVcontours')[0].text
        self.Routes = inpars.findall('.//Routes')[0].text
        self.Contours_intersect = inpars.findall('.//Contours_intersect')[0].text
<<<<<<< HEAD
        self.Contours_intersect_distances = inpars.findall('.//Contours_intersect_distances')[0].text
=======
        self.RCH = inpars.findall('.//RCH')[0].text

>>>>>>> 0a2bc335
        try:
            self.eps = float(inpars.findall('.//eps')[0].text)
        except:
            self.eps = 1.0000001e-02  # default value used if not in the input file

        #cutoff to check stream length in cell against fraction of cell dimension
        #if the stream length is less than cutoff*side length, the piece of stream is dropped
        try:
            self.cutoff = float(inpars.finall('.//cutoff')[0].text)
        except:
            self.cutoff = 0.0

        # initialize the arcpy environment
        arcpy.env.workspace = os.getcwd()
        arcpy.env.overwriteOutput = True
        arcpy.env.qualifiedFieldNames = False
        # Check out any necessary arcpy licenses
        arcpy.CheckOutExtension("spatial")

    def tf2flag(self, intxt):
        # converts text written in XML file to True or False flag
        if intxt.lower() == 'true':
            return True
        else:
            return False


class FIDprops(object):
    """
    Properties for each COMID
    """
    __slots__ = ['comid', 'startx', 'starty', 'endx', 'endy', 'FID',
                 'maxsmoothelev', 'minsmoothelev', 'lengthft',
<<<<<<< HEAD
                 'cellnum', 'elev',
                 'segelevinfo', 'start_has_end', 'end_has_start','elev_distance']
=======
                 'cellnum', 'elev', 'sidelength'
                 'segelevinfo', 'start_has_end', 'end_has_start']
>>>>>>> 0a2bc335
    #  using __slots__ makes it required to declare properties of the object here in place
    #  and saves significant memory
    def __init__(self, comid, startx, starty, endx, endy, FID,
                 maxsmoothelev, minsmoothelev, lengthft, cellnum):
        self.comid = comid
        self.startx = startx
        self.starty = starty
        self.endx = endx
        self.endy = endy
        self.FID = FID
        self.maxsmoothelev = maxsmoothelev
        self.minsmoothelev = minsmoothelev
        self.lengthft = lengthft
        self.cellnum = cellnum
        self.elev = None
        self.segelevinfo = None
        self.elev_distance = None


class COMIDprops(object):
    """
    routing information by COMIDs
    """
    __slots__ = ['from_comid', 'to_comid', 'hydrosequence', 'levelpathID']

    def __init__(self):
        self.from_comid = list()
        self.to_comid = list()
        self.hydrosequence = None
        self.levelpathID = None

class LevelPathIDprops(object):
    """
    routing of LevelPathIDs
    """
    __slots__ = ["down_levelpathID"]
    def __init__(self):
        self.down_levelpathID = None

class LevelPathIDpropsAll:
    def __init__(self):
        self.allids = dict()
        self.level_ordered = list()
        self.levelpath_fid = dict()

    def return_cutoffs(self, FIDdata, SFRdata):
        self.rmlist = []
        self.indata = SFRdata
        for lpID in self.level_ordered:
            for fid in self.levelpath_fid[lpID]:
                reachlength=FIDdata.allfids[fid].lengthft
                if reachlength < FIDdata.allfids[fid].sidelength*self.indata.cutoff:
                    print '{0}, {1}\n'.format(fid, self.indata.cutoff)
                    self.rmlist.append(fid)



class COMIDPropsAll:
    def __init__(self):
        self.allcomids = dict()
        self.hydrosequence_sorted = list()
        self.hydrosequence_comids = dict()

    def populate_routing(self, SFRdata, FIDdata, LevelPathdata):
        """
        Read the COMID routing information from the SFRdata.FLOW file
        """
        print ('Reading in routing information from {0:s}'.format(SFRdata.FLOW))
        # open the SFRdata.FLOW file as read-only (using SearchCursor)

        CLIP = np.loadtxt('boundaryClipsRouting.txt', skiprows=1, delimiter=',', dtype=int)

        for ccomid in FIDdata.allcomids:
            self.allcomids[ccomid] = COMIDprops()

        with arcpy.da.SearchCursor(SFRdata.FLOW, ("FROMCOMID", "TOCOMID")) as cursor:
            for crow in cursor:
                if int(crow[0]) in FIDdata.allcomids:
                    if (crow[0]) in CLIP[:, 0]:
                        self.allcomids[crow[0]].to_comid.append(999999)
                    else:
                        self.allcomids[crow[0]].to_comid.append(int(crow[1]))
                if int(crow[1]) in FIDdata.allcomids:
                    if crow[1] in CLIP[:, 1]:
                        self.allcomids[crow[1]].from_comid.append(999999)
                    else:
                        self.allcomids[crow[1]].from_comid.append(int(crow[0]))
        del crow, cursor
        comidseen = list()
        with arcpy.da.SearchCursor(SFRdata.PlusflowVAA,
                                   ("ComID", "Hydroseq", "LevelPathI", "UpLevelPat", "DnLevelPat")) as cursor:
            for crow in cursor:
                comid = int(crow[0])
                hydrosequence = int(crow[1])
                levelpathid = int(crow[2])
                if int(comid) in FIDdata.allcomids:
                    self.allcomids[crow[0]].hydrosequence = hydrosequence
                    self.allcomids[crow[0]].levelpathID = levelpathid
                    LevelPathdata.level_ordered.append(levelpathid)
                    comidseen.append(comid)

            # find unique levelpathIDs
            LevelPathdata.level_ordered = sorted(list(set(LevelPathdata.level_ordered)), reverse=True)

            for clevelpathid in LevelPathdata.level_ordered:
                LevelPathdata.allids[clevelpathid] = LevelPathIDprops()
                LevelPathdata.levelpath_fid[clevelpathid]=[]


            # assign levelpathID routing
        del crow, cursor

        with arcpy.da.SearchCursor(SFRdata.PlusflowVAA,
                                   ("ComID", "Hydroseq", "LevelPathI", "UpLevelPat", "DnLevelPat")) as cursor:
            for crow in cursor:
                comid = int(crow[0])
                levelpathid = int(crow[2])
                uplevelpathid = int(crow[3])
                downlevelpathid = int(crow[4])
                if levelpathid in LevelPathdata.level_ordered:
                    if downlevelpathid != levelpathid:
                        LevelPathdata.allids[levelpathid].down_levelpathID = downlevelpathid
                    if comid in FIDdata.comid_fid:
                        LevelPathdata.levelpath_fid[levelpathid].extend(FIDdata.comid_fid[comid])


        comid_missing = list(set(FIDdata.allcomids).difference(comidseen))
        if len(comid_missing) > 0:
            print "WARNING! the following COMIDs are missing from \n{0:s}".format('\n'.join(map(str(comid_missing))))

    def return_hydrosequence_comid(self):
        """
        return a dictionary of hydrosequence linked up with COMIDs
        """
        # first get a unique set of hydrosequences
        for ccomid in self.allcomids:
            self.hydrosequence_sorted.append(self.allcomids[ccomid].hydrosequence)
        self.hydrosequence_sorted.sort(reverse=True)
        for ccomid in self.allcomids:
            self.hydrosequence_comids[self.allcomids[ccomid].hydrosequence] = ccomid


class COMIDPropsForIntersect:
    """
    Properties for each COMID
    """
    def __init__(self, comid, inout, startx, starty, endx, endy, clmaxel,
                 clminel, cllen, lenkm):
        self.comid = comid
        self.inout = inout
        self.newstartx = startx
        self.newstarty = starty
        self.newnewendx = endx
        self.newendy = endy
        self.newlength = cllen
        self.slope = clmaxel - clminel
        if inout == 'OUT':
            self.newmaxel = round(clmaxel)
            self.newminel = round(clmaxel - self.slope * cllen / lenkm)
        elif inout == 'IN':
            clippedlength = lenkm - cllen
            self.newminel = round(clminel)
            self.newmaxel = round(clmaxel - self.slope * clippedlength / lenkm)


class FIDPropsAll:
    def __init__(self):
        self.allfids = dict()
        self.allcomids = list()  # comprehensive list of all comids
        self.unique_cells = list()  # list of unique cellnum values in the grid/streams intersection
        self.maxelev = None
        self.minelev = None
        self.noelev = dict()
        self.COMID_orderedFID = dict()
        self.comid_fid = None

    def return_fid_comid_list(self):
        """
        Return a dict of lists of comids linked with each FID
        """
        self.comid_fid = {ccomid: [] for ccomid in self.allcomids}
        allfids = self.allfids.keys()
        for cfid in allfids:
            self.comid_fid[self.allfids[cfid].comid].append(cfid)

    def return_smoothelev_comid(self, comid):
        self.maxelev = -np.inf
        self.minelev = np.inf
        fids = self.comid_fid[comid]
        for cid in fids:
            if self.allfids[cid].maxsmoothelev > self.maxelev:
                self.maxelev = self.allfids[cid].maxsmoothelev
            if self.allfids[cid].minsmoothelev < self.minelev:
                self.minelev = self.allfids[cid].minsmoothelev

    def return_unique_cells(self):
        for cid in self.allfids.keys():
            self.unique_cells.append(self.allfids[cid].cellnum)
        self.unique_cells = set(self.unique_cells)

    def populate(self, SFRdata):
        """
        read in the main COMID-related properties from the intersect file
        """
        segments = arcpy.SearchCursor(SFRdata.intersect)

        for seg in segments:
            fid = int(seg.FID)
            self.allfids[fid] = FIDprops(
                int(seg.COMID),
                float(seg.X_start),
                float(seg.Y_start),
                float(seg.X_end),
                float(seg.Y_end),
                int(seg.FID),
                float(seg.MAXELEVSMO)*3.2808,  # UNIT CONVERSION
                float(seg.MINELEVSMO)*3.2808,  # UNIT CONVERSION
                float(seg.LengthFt),
                seg.node)

            self.allcomids.append(int(seg.COMID))
        self.allcomids = list(set(self.allcomids))

    def populate_elevations(self, SFRdata):
        """
        Read elevation information, per COMID, from the SFRdata.ELEV file
        """


        arcpy.MakeFeatureLayer_management(SFRdata.intersect, "grid_temp")
        SFR_arcpy.general_join(SFRdata.ELEV, "grid_temp", "FID", SFRdata.rivers_table, "OLDFID", keep_common=False)

        with arcpy.da.SearchCursor(SFRdata.ELEV, ("FID", "ELEVAVE")) as cursor:
            for crow in cursor:
                self.allfids[int(crow[0])].elev = float(crow[1])


class SFRReachProps(object):
    """
    class containing just the data for each reach
    """
    __slots__ = ['junk']
    def __init__(self):
        self.junk = junk


class SFRReachesAll:
    """
    class that makes up a list of SFRReachProps objects
    and also contains methods to access them
    """
    def __init__(self):
        j = 1


class SFRpreproc:
    def __init__(self, SFRdata):
        self.joinnames = dict()
        self.indata = SFRdata
        ts = time.time()
        st_time = datetime.datetime.fromtimestamp(ts).strftime('%Y-%m-%d %H:%M:%S')
        self.ofp = open('SFR_preproc.log', 'w')
        self.ofp.write('SFR_preproc log.')
        self.ofp.write('\n' + '#' * 25 + '\nStart Time: {0:s}\n'.format(st_time) + '#' * 25 + '\n')


    def getfield(self, table, joinname, returnedname):
    # get name of field (useful for case issues and appended field names in joined tables, etc)
        Fields = arcpy.ListFields(table)
        joinname = joinname.lower()
        for field in Fields:
            if joinname in field.name.lower():
                joinname = field.name
                break
        self.joinnames[returnedname] = joinname

    def clip_and_join_attributes(self):
        indat = self.indata

        print "Clip original NHD flowlines to model domain..."
        # this creates a new file so original dataset untouched
        arcpy.Clip_analysis(indat.Flowlines_unclipped,
                            indat.MFdomain,
                            indat.Flowlines)

        print "joining PlusflowVAA and Elevslope tables to NHD Flowlines..."
        # copy original tables and import copies
        print "importing tables..."
        arcpy.MakeTableView_management(indat.Elevslope, "Elevslope")
        arcpy.MakeTableView_management(indat.PlusflowVAA, "PlusflowVAA")

        # delete all unneeded fields
        fields2keep = ["comid",
                     "divergence",
                     "lengthkm",
                     "thinnercod",
                     "maxelevsmo",
                     "minelevsmo",
                     "hydroseq",
                     "uphydroseq",
                     "dnhydroseq",
                     "reachcode",
                     "streamorde",
                     "arbolatesu",
                     "fcode",
                     "levelpathI",
                     "uplevelpat",
                     "dnlevelpat"]
        fields2keep = [x.lower() for x in fields2keep]
        self.ofp.write('Joining {0:s} with {1:s}: fields kept:\n'.format(indat.Elevslope, indat.Flowlines))
        self.ofp.write('%s\n' % ('\n'.join(fields2keep)))
        print "\nkeeping: %s fields; deleting the rest" % ('\n'.join(fields2keep))
        Join = True  # whether or not PlusflowVAA and Elevslope need to be joined
        for table in ["PlusflowVAA", "Elevslope"]:
            fields2delete = []
            allfields = arcpy.ListFields(table)

            for field in allfields:
                name = field.name
                namel = name.lower()
                if namel in fields2keep:
                    if table == "PlusflowVAA" and namel == "maxelevsmo":
                        Join = False
                    continue
                elif namel == "oid":
                    continue
                else:
                    fields2delete.append(field.name)
                    print field.name
            if len(fields2delete) > 0:
                arcpy.DeleteField_management(table, fields2delete)
        # Join PlusflowVAA and Elevslope to Flowlines
        arcpy.MakeFeatureLayer_management(indat.Flowlines, "Flowlines")

        # If not already, permanently join PlusflowVAA and Elevslope, then to Flowlines
        if Join:
            print "\nJoining Elevslope to PlusflowVAA...\n"
            self.getfield("PlusflowVAA", "comid", "comid1")
            self.getfield("Elevslope", "comid", "comid2")
            arcpy.JoinField_management("PlusflowVAA",
                                       self.joinnames['comid1'],
                                       "Elevslope",
                                       self.joinnames['comid2'])
        else:
            print "PlusflowVAA and Elevslope already joined from previous run..."

        print "Joining PlusflowVAA to NHDFlowlines...\n"
        self.getfield("Flowlines", "comid", 'comid1')

        # join to Flowlines, keeping only common
        SFR_arcpy.general_join(indat.Flowlines,
                               "Flowlines",
                               self.joinnames['comid1'],
                               indat.PlusflowVAA,
                               "comid",
                               True)

        # reopen flowlines as "Flowlines" --> clunky a bit to save and reopen, but must do so
        arcpy.MakeFeatureLayer_management(indat.Flowlines, "Flowlines")

        print "\n"
        self.ofp.write('\n' + 25*'#' + '\nRemoving segments with no elevation information, and with ThinnerCod = -9..\n')
        print "Removing segments with no elevation information, and with ThinnerCod = -9..."

        self.getfield("Flowlines", "thinnercod", "ThinnerCod")
        self.getfield("Flowlines", "maxelevsmo", "MaxEl")
        self.getfield("Flowlines", "comid", "comid")
        FLtable = arcpy.UpdateCursor("Flowlines")
        zerocount = 0
        tcount = 0
        for segments in FLtable:
            if segments.getValue(self.joinnames['MaxEl']) == 0:
                print "%d no elevation data" % segments.getValue(self.joinnames['comid'])
                self.ofp.write("%d no elevation data\n" % segments.getValue(self.joinnames['comid']))
                FLtable.deleteRow(segments)
                zerocount += 1
            elif segments.getValue(self.joinnames['ThinnerCod']) == -9:
                print "%d ThinnerCod=-9" % segments.getValue(self.joinnames['comid'])
                self.ofp.write("%d ThinnerCod=-9\n" % segments.getValue(self.joinnames['comid']))
                FLtable.deleteRow(segments)
                tcount += 1
        #  read in discretization information
        DX, DY, NLAY, NROW, NCOL, i = disutil.read_meta_data(indat.MFdis)

        # update the "node" field in indat.MFgrid
        # if there is a field with unique values, assume it's ok
        # otherwise delete the column if it already exists
        # NB --> only evaluating the first 100 rows...
        print 'verifying that there is a "node" field in {0:s}'.format(indat.MFgrid)
        hasnode = False
        nodeunique = 0
        MFgridflds = arcpy.ListFields(indat.MFgrid)
        for cfield in MFgridflds:
            if cfield.name.lower() == 'node':
                hasnode = True
        if hasnode:
            # now check to see that there are unique values in node
            cursor = arcpy.SearchCursor(indat.MFgrid)
            nodevals = []
            crows = 0
            for row in cursor:
                if crows > 100:
                    break
                else:
                    crows += 1
                    nodevals.append(row.getValue('node'))
            nodeunique = len(set(nodevals))
            del nodevals
            del row
            del cursor
        else:
            arcpy.AddField_management(indat.MFgrid, 'node', 'LONG')

        if nodeunique > 1:
            print '"node" field in place with unique values in {0:s}'.format(indat.MFgrid)
        else:
            arcpy.DeleteField_management(indat.MFgrid, 'node')
            arcpy.AddField_management(indat.MFgrid, 'node', 'LONG')
            print 'Updating "node" field in {0:s}'.format(indat.MFgrid)
            # now loop through and set "node" which is equivalent to "cellnum"
            cursor = arcpy.UpdateCursor(indat.MFgrid)
            for row in cursor:
                crow = row.getValue('row')
                ccol = row.getValue('column')
                row.setValue('node', ((int(crow)-1) * NCOL) + int(ccol))
                cursor.updateRow(row)
            del row
            del cursor





        print "...removed %s segments with no elevation data" %(zerocount)
        self.ofp.write("...removed %s segments with no elevation data\n" %(zerocount))
        print "...removed %s segments with ThinnerCod = -9\n" %(tcount)
        self.ofp.write("...removed %s segments with ThinnerCod = -9\n" %(tcount))
        print ("Performing spatial join (one-to-many) of NHD flowlines to model grid to get river cells..." +
               "(this step may take several minutes or more)\n")
        arcpy.SpatialJoin_analysis(indat.MFgrid, "Flowlines",
                                   indat.CELLS,
                                   "JOIN_ONE_TO_MANY",
                                   "KEEP_COMMON")

        # add in cellnum field for backwards compatibility
        arcpy.AddField_management(indat.CELLS, "CELLNUM", "LONG")
        arcpy.CalculateField_management(indat.CELLS, "CELLNUM", "!node!", "PYTHON")

        print "Dissolving river cells on cell number to isolate unique cells...\n"
        self.getfield(indat.CELLS, "node", "node")
        arcpy.Dissolve_management(indat.CELLS, indat.CELLS_DISS, self.joinnames['node'])

        print "Exploding NHD segments to grid cells using Intersect and Multipart to Singlepart..."
        arcpy.Intersect_analysis([indat.CELLS_DISS, "Flowlines"], "tmp_intersect.shp")
        arcpy.MultipartToSinglepart_management("tmp_intersect.shp", indat.intersect)
        print "\n"
        print "Adding in stream geometry"
        #set up list and dictionary for fields, types, and associated commands
        fields = ('X_start', 'Y_start', 'X_end', 'Y_end', 'LengthFt')
        types = {'X_start': 'DOUBLE',
                 'Y_start': 'DOUBLE',
                 'X_end': 'DOUBLE',
                 'Y_end': 'DOUBLE',
                 'LengthFt': 'DOUBLE'}
        commands = {'X_start': "float(!SHAPE.firstpoint!.split()[0])",
                    'Y_start': "float(!SHAPE.firstpoint!.split()[1])",
                    'X_end': "float(!SHAPE.lastpoint!.split()[0])",
                    'Y_end': "float(!SHAPE.lastpoint!.split()[1])",
                    'LengthFt': "float(!SHAPE.length!)"}

        #add fields for start, end, and length
        for fld in fields:
            arcpy.AddField_management(indat.intersect, fld, types[fld])

        #calculate the fields
        for fld in fields:
            print "\tcalculating %s(s)..." % (fld)
            arcpy.CalculateField_management(indat.intersect, fld, commands[fld], "PYTHON")
        self.ofp.write('\n' + 25*'#' + '\nRemoving reaches with lengths less than or equal to %s...\n' % indat.reach_cutoff)
        print "\nRemoving reaches with lengths less than or equal to %s..." % indat.reach_cutoff
        self.getfield(indat.intersect, "comid", "comid")
        self.getfield(indat.intersect, "node", "node")
        self.getfield(indat.intersect, "lengthft", "Length")
        table = arcpy.UpdateCursor(indat.intersect)
        count = 0
        for reaches in table:
            if reaches.getValue(self.joinnames["Length"]) <= indat.reach_cutoff:
                print "segment: %d, cell: %s, length: %s" % (reaches.getValue(self.joinnames["comid"]),
                                                            reaches.getValue(self.joinnames["node"]),
                                                            reaches.getValue(self.joinnames["Length"]))
                self.ofp.write("segment: %d, cell: %s, length: %s\n"
                          % (reaches.getValue(self.joinnames["comid"]),
                            reaches.getValue(self.joinnames["node"]),
                            reaches.getValue(self.joinnames["Length"])))
                table.deleteRow(reaches)
                count += 1
        print "removed %s reaches with lengths <= %s\n" % (count, indat.reach_cutoff)
        self.ofp.write("removed %s reaches with lengths <= %s\n" % (count, indat.reach_cutoff))
        print "removing cells corresponding to those reaches..."

        # temporarily join river_cells_dissolve to river explode; record nodes with no elevation information
        arcpy.MakeFeatureLayer_management(indat.CELLS_DISS, "river_cells_dissolve")
        arcpy.MakeFeatureLayer_management(indat.intersect, "river_explode")
        arcpy.AddJoin_management("river_cells_dissolve",
                                 "node",
                                 "river_explode",
                                 "node",
                                 "KEEP_ALL")  # this might not work as-in in stand-alone mode
        self.getfield("river_cells_dissolve", "node", "node")
        self.getfield("river_cells_dissolve", "maxelevsmo", "maxelevsmo")
        table = arcpy.SearchCursor("river_cells_dissolve")
        nodes2delete = []
        for row in table:
            if row.isNull(self.joinnames["maxelevsmo"]):
                nodes2delete.append(row.getValue(self.joinnames["node"]))
        arcpy.RemoveJoin_management("river_cells_dissolve", "river_explode")

        # remove nodes with no elevation information from river_explode
        self.ofp.write('\n' + 25*'#' + '\nRemoving nodes with no elevation information from river_explode\n')
        print 'Removing nodes with no elevation information from river_explode'
        self.getfield(indat.CELLS_DISS, "node", "node")
        table = arcpy.UpdateCursor(indat.CELLS_DISS)
        count = 0
        for cells in table:
            if cells.getValue(self.joinnames["node"]) in nodes2delete:
                print "%d" % (cells.getValue(self.joinnames["node"]))
                self.ofp.write('%d\n' % (cells.getValue(self.joinnames["node"])))
                table.deleteRow(cells)
                count += 1
        print "removed %s cells\n" % (count)
        self.ofp.write("removed %s cells" % (count))

        print "removing any remaining disconnected reaches..."
        self.ofp.write('\n' + 25*'#' + '\nremoving any remaining disconnected reaches...\n')
        self.getfield(indat.intersect, "node", "node")
        table = arcpy.UpdateCursor(indat.intersect)
        count = 0
        for reaches in table:
            if reaches.getValue(self.joinnames["node"]) in nodes2delete:
                print "%d" % (reaches.getValue(self.joinnames["node"]))
                self.ofp.write('%d\n' % (reaches.getValue(self.joinnames["node"])))
                table.deleteRow(reaches)
                count += 1
        if count > 0:
            print "removed %s disconnected reaches" % count
            self.ofp.write("removed %s disconnected reaches\n" % count)
        else:
            print "no disconnected reaches found!"
            self.ofp.write("no disconnected reaches found!\n")
        print "\n"
        print "Done with pre-processing, ready to run intersect!"
        self.ofp.write('\n' + '#' * 25 + '\nDone with pre-processing, ready to run intersect!')
        ts = time.time()
        end_time = datetime.datetime.fromtimestamp(ts).strftime('%Y-%m-%d %H:%M:%S')

        self.ofp.write('\n' + '#' * 25 + '\nEnd Time: %s\n' % end_time + '#' * 25)
        self.ofp.close()

class SFROperations:
    """
    class to make operations on data
    """
    def __init__(self, SFRdata):
        self.SFRdata = SFRdata
        self.newCOMIDdata = dict()

    def getfield(self, table, joinname, returnedname):
    # get name of field (useful for case issues and appended field names in joined tables, etc)
        Fields = arcpy.ListFields(table)
        joinname = joinname.lower()
        for field in Fields:
            if joinname in field.name.lower():
                joinname = field.name
                break
        self.joinnames[returnedname] = joinname

    def intersect(self):
        """
        merge the NHDplus information with the model grid
        this was originally the intersect.py script
        """
        # bring data in as layers
        #set workspace


        #convert to layers
        arcpy.MakeFeatureLayer_management(self.SFRdata.Flowlines_unclipped, 'nhd_lyr')
        arcpy.MakeFeatureLayer_management(self.SFRdata.MFdomain, 'grid_lyr')
        print "selecting streams that cross model grid boundary..."
        arcpy.SelectLayerByLocation_management('nhd_lyr', 'CROSSED_BY_THE_OUTLINE_OF', 'grid_lyr')
        arcpy.CopyFeatures_management('nhd_lyr', 'intersect.shp')

        #copy the model NHD streams to a temp shapefile, find the ends that match
        #the streams that were clipped by the boundary and update the lengthKm,
        #minsmoothelev, maxsmoothelev in the MODLNHD
        if arcpy.Exists('temp.shp'):
            print 'first removing old version of temp.shp'
            arcpy.Delete_management('temp.shp')
        arcpy.CopyFeatures_management(self.SFRdata.Flowlines, 'temp.shp')

        #add fields for start, end, and length to the temp and intersect
        #shapefiles  (use LENKM as field name because temp already has LENGHTKM)
        print "adding fields for start, end and length..."
        shapelist = ('temp.shp', 'intersect.shp')
        for shp in shapelist:
            arcpy.AddField_management(shp, 'STARTX', 'DOUBLE')
            arcpy.AddField_management(shp, 'STARTY', 'DOUBLE')
            arcpy.AddField_management(shp, 'ENDX', 'DOUBLE')
            arcpy.AddField_management(shp, 'ENDY', 'DOUBLE')
            arcpy.AddField_management(shp, 'LENKM', 'DOUBLE')

        print "calculating new info for fields..."
        #calculate the fields, convert length to km - projection is in feet
        for shp in shapelist:
            arcpy.CalculateField_management(shp, 'STARTX', "float(!SHAPE.firstpoint!.split()[0])", "PYTHON")
            arcpy.CalculateField_management(shp, 'STARTY', "float(!SHAPE.firstpoint!.split()[1])", "PYTHON")
            arcpy.CalculateField_management(shp, 'ENDX', "float(!SHAPE.lastpoint!.split()[0])", "PYTHON")
            arcpy.CalculateField_management(shp, 'ENDY', "float(!SHAPE.lastpoint!.split()[1])", "PYTHON")
            arcpy.CalculateField_management(shp, 'LENKM', "float(!SHAPE.length@kilometers!)", "PYTHON")

        #go through intersect, identify which end matches COMID in temp
        #find new length in temp and use linear interpolation to get new elev
        #finally put COMID out to <outfile> (named above) to indicate
        #if the cut-off is flowing out of grid or into grid so the
        #routing tables in the final datasets do not route out of grid
        #and back in. Also identifies to user ends of streams that
        #could accept inflow conditions for SFR
        print "fixing routing for streams that cross the grid boundary..."

        eps = self.SFRdata.eps
        # make a list of COMIDs that are found for later reference
        comidlist = []
        intersects = arcpy.SearchCursor('intersect.shp')
        manual_intervention = 0
        for stream in intersects:
            comid = int(stream.COMID)
            query = "COMID = {0:d}".format(comid)
            stx = stream.STARTX
            sty = stream.STARTY
            endx = stream.ENDX
            endy = stream.ENDY
            lenkm = stream.LENKM
            clippedstream = arcpy.SearchCursor('temp.shp', query)
            for clip in clippedstream:
                clstx = clip.STARTX
                clsty = clip.STARTY
                clendx = clip.ENDX
                clendy = clip.ENDY
                cllen = clip.LENKM
                clmaxel = clip.MAXELEVSMO
                clminel = clip.MINELEVSMO
                #find the end that matches
                stdiffx = stx-clstx
                stdiffy = sty-clsty
                enddiffx = endx-clendx
                enddiffy = endy-clendy
                if np.fabs(stdiffx) < eps and np.fabs(stdiffy) < eps:
                    comidlist.append(comid)
                    self.newCOMIDdata[comid] = COMIDPropsForIntersect(
                        comid, 'OUT', clstx, clsty, clendx, clendy, clmaxel,
                        clminel, cllen, lenkm
                    )
                elif np.fabs(enddiffx) < eps and np.fabs(enddiffy) < eps:
                    comidlist.append(comid)
                    self.newCOMIDdata[comid] = COMIDPropsForIntersect(
                        comid, 'IN', clstx, clsty, clendx, clendy, clmaxel,
                        clminel, cllen, lenkm
                    )
                else:
                    manual_intervention += 1
                    if manual_intervention == 1:
                        ofp = open('boundary_manual_fix_issues.txt', 'w')
                        ofp.write('The following COMIDs identify streams that need manual attention.\n')
                        ofp.write('Fix in the files {0:s} and river_explode.shp. Then rerun intersect.py\n'.format(self.SFRdata.Flowlines))
                        ofp.write('#' * 16 + '\n')
                    print 'both ends are cut off for comid {0:d}\n'.format(comid)
                    ofp.write('both ends are cut off for comid {0:d}\n'.format(comid))
                    print 'need to fix it manually'
        del intersects, stream, clip, clippedstream
        if manual_intervention:
            ofp.write('#' * 16 + '\n')
            ofp.close()

        #create a new working NHD shapefile incorporating new values just found

        print "Creating new shapefile {0:s}".format(self.SFRdata.NHD)
        arcpy.CopyFeatures_management(self.SFRdata.Flowlines, self.SFRdata.NHD)
        intersects = arcpy.UpdateCursor(self.SFRdata.NHD)
        for stream in intersects:
            comid = stream.COMID
            if comid in comidlist:
                stream.LENGTHKM = self.newCOMIDdata[comid].newlength
                stream.MAXELEVSMO = self.newCOMIDdata[comid].newmaxel
                stream.MINELEVSMO = self.newCOMIDdata[comid].newminel
                intersects.updateRow(stream)
        del stream, intersects

        # finally, save out the routing information
        print "Saving routing information to {0:s}".format('boundaryClipsRouting.txt')
        ofp = open('boundaryClipsRouting.txt', 'w')
        ofp.write("FROMCOMID,TOCOMID\n")
        for currcomid in self.newCOMIDdata:
            if self.newCOMIDdata[currcomid].inout == 'IN':
                ofp.write("99999,{0:d}\n".format(self.newCOMIDdata[currcomid].comid))
            else:
                ofp.write("{0:d},99999\n".format(self.newCOMIDdata[currcomid].comid))
        ofp.close()
        if manual_intervention:
            print 'Some manual intervention required:\n' \
                  'See boundary_manual_fix_issues.txt for details'

    def make_rivers_table(self, FIDdata):
        """
        from assign_and_route -->
        """
        print "Setting up the elevation table --> {0:s}".format(self.SFRdata.rivers_table)
        if arcpy.Exists(self.SFRdata.rivers_table):
            arcpy.Delete_management(self.SFRdata.rivers_table)
        arcpy.CreateTable_management(os.getcwd(), self.SFRdata.rivers_table)
        arcpy.AddField_management(self.SFRdata.rivers_table, "OLDFID", "LONG")
        arcpy.AddField_management(self.SFRdata.rivers_table, "CELLNUM", "LONG")
        arcpy.AddField_management(self.SFRdata.rivers_table, "ELEVMAX", "DOUBLE")
        arcpy.AddField_management(self.SFRdata.rivers_table, "ELEVAVE", "DOUBLE")
        arcpy.AddField_management(self.SFRdata.rivers_table, "ELEVMIN", "DOUBLE")
        segcounter = 0
        rows = arcpy.InsertCursor(self.SFRdata.rivers_table)
        fix_comids_summary = []
        fixcomids_flag = False
        for comid in FIDdata.allcomids:
            segcounter += 1
            fidlist = FIDdata.comid_fid[comid]
            start_has_end = dict()
            end_has_start = dict()

            for i in range(0, len(fidlist)):
                haveend = False
                havestart = False
                for j in range(0, len(fidlist)):
                    if j == i:
                        continue
                    diffstartx = FIDdata.allfids[i].startx - FIDdata.allfids[j].endx
                    diffstarty = FIDdata.allfids[i].starty - FIDdata.allfids[j].endy
                    diffendx = FIDdata.allfids[i].endx - FIDdata.allfids[j].startx
                    diffendy = FIDdata.allfids[i].endy - FIDdata.allfids[j].starty
                    if np.fabs(diffstartx) < self.SFRdata.rfact and np.fabs(diffstarty) < self.SFRdata.rfact:
                        start_has_end[fidlist[i]] = fidlist[j]
                        haveend = True
                    if np.fabs(diffendx) < self.SFRdata.rfact and np.fabs(diffendy) < self.SFRdata.rfact:
                        end_has_start[fidlist[i]] = fidlist[j]
                        havestart = True
                    if haveend and havestart:
                        break

            #find key in start_has_end that didn't match an end and
            #key in end_has_start that didn't match a start
            numstart = 0
            numend = 0
            startingFID = []
            endingFID = []
            for test in fidlist:
                if test not in start_has_end:
                    startingFID.append(test)
                    numstart += 1
                if test not in end_has_start:
                    endingFID.append(test)
                    numend += 1
            if numstart != 1 or numend != 1:
                if not fixcomids_flag:
                    outfile = open("fix_com_IDs.txt", 'w')
                    fixcomids_flag = True
                outfile.write("numstart =" + str(numstart) + " \n")
                outfile.write("numend = " + str(numend) + " \n")
                outfile.write("starting FIDs: " + ",".join(map(str, startingFID)) + "\n")
                outfile.write("ending FIDs: " + ",".join(map(str, endingFID)) + "\n")
                outfile.write("manually fix COMID = %d\n" %comid)
                fix_comids_summary.append('%d\n' %comid)
                FIDdata.noelev[comid] = 1  #set flag
                continue

            orderedFID = []
            orderedFID.append(startingFID[0])
            for i in range(1, len(end_has_start)):
                orderedFID.append(end_has_start[orderedFID[i-1]])
            if orderedFID[-1] != endingFID[0]:       #  don't repeat the last entry FID...
                orderedFID.append(endingFID[0])
            #total length read through lengthkm didn't always match up
            #to the sum of the lengths of the segments (exactly), sumup total length
            totallength = 0
            for i in range(0, len(orderedFID)):
                totallength += FIDdata.allfids[orderedFID[i]].lengthft
            if totallength == 0:
                exit('check length ft for FIDs in COMID= %d' % comid)
            FIDdata.return_smoothelev_comid(comid)
            slope = (FIDdata.maxelev - FIDdata.minelev)/totallength
            distance = 0.
            FIDdata.COMID_orderedFID[comid] = orderedFID
            for i in range(0, len(orderedFID)):
                maxcellrivelev = FIDdata.maxelev - slope*distance
                distance += FIDdata.allfids[orderedFID[i]].lengthft
                mincellrivelev = FIDdata.maxelev - slope*distance
                avecellrivelev = 0.5*(maxcellrivelev + mincellrivelev)
                FIDdata.allfids[orderedFID[i]].segelevinfo = avecellrivelev
                row = rows.newRow()
                row.OLDFID = orderedFID[i]
                row.CELLNUM = FIDdata.allfids[orderedFID[i]].cellnum
                row.ELEVMAX = maxcellrivelev
                row.ELEVAVE = avecellrivelev
                row.ELEVMIN = mincellrivelev
                rows.insertRow(row)
        # write out the summary of comids to fix, then close the outfile
        if len(fix_comids_summary) > 0:
            print 'Some cells have multiple COMIDs entering and/or leaving.\n See file "fix_comids.txt"'
            outfile.write('#' * 30 + '\nSummary of COMIDS to fix:\n' +
                          'Delete these COMIDs from river_explode.shp, \n' +
                          'then run CleanupRiverCells.py and rerun Assign_and_Route.py\n')
            [outfile.write(line) for line in fix_comids_summary]
            outfile.close()
        del row
        del rows

    def reach_ordering(self):
        """
        crawl through the hydrosequence values and
        set a preliminary reach ordering file
        """
<<<<<<< HEAD
        i = 1

class Elevs_from_contours:
    def __init__(self,SFRdata,FIDdata):
        self.contours_intersect_distances = SFRdata.Contours_intersect_distances
        self.FIDdata = FIDdata

    def assign_elevations_to_FID(self,COMIDdata):

        # loop through rows in contours intersect table
        distances = arcpy.SearchCursor(self.contours_intersect_distances)
        elevs_edited = []
        for row in distances:
            comid = int(row.COMID)
            cellnum = int(row.node)

            # loop through FIDdata: if comid and cellnum match, update elevation from contours intersect table
            for fid in self.FIDdata.allfids.keys():
                if self.FIDdata.allfids[fid].cellnum == cellnum and self.FIDdata.allfids[fid].comid == comid:
                    self.FIDdata.allfids[fid].elev == float(row.ContourEle)
                    self.FIDdata.allfids[fid].elev_distance = float(row.fmp)
                    elevs_edited.append(fid)

        # reset all elevations not updated from the contours to 0
        for fid in self.FIDdata.allfids.keys():
            if fid not in elevs_edited:
                self.FIDdata.allfids[fid].elev = 0

        # update elevations by COMID
        for comid in self.FIDdata.COMID_orderedFID.keys():
            from_comid = COMIDdata.allcomids[comid].from_comid
            to_comid = COMIDdata.allcomids[comid].to_comid

            # within each COMID, iterate going upstream (reversed)
            start_elev,end_elev = None,None
            dist = 0
            interp = False

            def get_dist_slope(FIDdata,comid,start_elev,end_elev,dist,interp):

                for fid in self.FIDdata.COMID_orderedFID[comid].reverse():

                    # if the FID intersects a contour, record elevation and position
                    if not interp and fid in elevs_edited:
                        end_elev = self.FIDdata.allfids[fid].elev
                        dist +=self.FIDdata.allfids[fid].elev_distance
                        interp = True
                        continue

                    # between contours, add distance
                    if interp and fid not in elevs_edited:
                        dist += self.FIDdata.allfids[fid].lengthft
                        continue

                    # at upstream contour, record elevation and calculate slope
                    if interp and fid in elevs_edited:
                        start_elev = self.FIDdata.allfids[fid].elev
                        dist += self.FIDdata.allfids[fid].lengthft - self.FIDdata.allfids[fid].elev_distance
                        slope = (start_elev - end_elev)/dist
                        interp = False
                        return dist,slope,interp

                    else: #upstream contour not in current comid
                        slope = None
                        return dist,slope,interp


            dist,slope,end_elev,interp = get_dist_slope(self.FIDdata,comid,start_elev,end_elev,dist,interp)

            # if upstream contour not in current comid, go to from_comid
            if interp and slope == None:
                while interp:
                    upcomid = COMIDdata.allcomids[comid].from_comid
                    dist,slope,end_elev,interp = get_dist_slope(self.FIDdata,upcomid,start_elev,end_elev,dist,interp)











=======
        indat = self.SFRdata
        ofp = open(indat.RCH, 'w')
        ofp.write('CELLNUM,COMID, hydroseq, uphydroseq, dnhydroseq, '
                  'levelpathID, uplevelpath, dnlevelpath, SFRseq, localseq\n')
>>>>>>> 0a2bc335

"""
###################
ERROR EXCEPTION CLASSES
###################
"""
class InputFileMissing(Exception):
    def __init__(self, infile):
        self.infile = infile
    def __str__(self):
        return('\n\nCould not open or parse input file {0}\n'.format(self.infile))<|MERGE_RESOLUTION|>--- conflicted
+++ resolved
@@ -51,12 +51,9 @@
         self.ELEVcontours = inpars.findall('.//ELEVcontours')[0].text
         self.Routes = inpars.findall('.//Routes')[0].text
         self.Contours_intersect = inpars.findall('.//Contours_intersect')[0].text
-<<<<<<< HEAD
         self.Contours_intersect_distances = inpars.findall('.//Contours_intersect_distances')[0].text
-=======
         self.RCH = inpars.findall('.//RCH')[0].text
 
->>>>>>> 0a2bc335
         try:
             self.eps = float(inpars.findall('.//eps')[0].text)
         except:
@@ -90,13 +87,8 @@
     """
     __slots__ = ['comid', 'startx', 'starty', 'endx', 'endy', 'FID',
                  'maxsmoothelev', 'minsmoothelev', 'lengthft',
-<<<<<<< HEAD
-                 'cellnum', 'elev',
+                 'cellnum', 'elev', 'sidelength'
                  'segelevinfo', 'start_has_end', 'end_has_start','elev_distance']
-=======
-                 'cellnum', 'elev', 'sidelength'
-                 'segelevinfo', 'start_has_end', 'end_has_start']
->>>>>>> 0a2bc335
     #  using __slots__ makes it required to declare properties of the object here in place
     #  and saves significant memory
     def __init__(self, comid, startx, starty, endx, endy, FID,
@@ -922,8 +914,10 @@
         crawl through the hydrosequence values and
         set a preliminary reach ordering file
         """
-<<<<<<< HEAD
-        i = 1
+        indat = self.SFRdata
+        ofp = open(indat.RCH, 'w')
+        ofp.write('CELLNUM,COMID, hydroseq, uphydroseq, dnhydroseq, '
+                  'levelpathID, uplevelpath, dnlevelpath, SFRseq, localseq\n')
 
 class Elevs_from_contours:
     def __init__(self,SFRdata,FIDdata):
@@ -1007,13 +1001,6 @@
 
 
 
-
-=======
-        indat = self.SFRdata
-        ofp = open(indat.RCH, 'w')
-        ofp.write('CELLNUM,COMID, hydroseq, uphydroseq, dnhydroseq, '
-                  'levelpathID, uplevelpath, dnlevelpath, SFRseq, localseq\n')
->>>>>>> 0a2bc335
 
 """
 ###################
