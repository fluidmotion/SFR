--- conflicted
+++ resolved
@@ -15,11 +15,6 @@
 
 SFRops = SFRc.SFROperations(SFRdata)
 
-<<<<<<< HEAD
-
-'''
-=======
->>>>>>> f23c7f29
 SFRops.intersect()
 
 FIDdata = SFRc.FIDPropsAll()
@@ -49,15 +44,6 @@
 SFRops.reach_ordering(COMIDdata, FIDdata, LevelPathdata)
 
 '''
-<<<<<<< HEAD
-saveme ={}
-
-SFRc.savetmp(saveme)
-
-a = SFRc.loadtmp(saveme)
-
-SFRdata = a['SFRdata']
-=======
 saveme ={'COMIDdata' : COMIDdata,
          'FIDdata' : FIDdata,
          'LevelPathdata' : LevelPathdata}
@@ -73,6 +59,12 @@
                       instuff['LevelPathdata'])
 
 '''
->>>>>>> f23c7f29
+saveme ={}
+
+SFRc.savetmp(saveme)
+
+a = SFRc.loadtmp(saveme)
+
+SFRdata = a['SFRdata']
 
 i = 2